/*
*  Copyright (c) 2005-2014, WSO2 Inc. (http://www.wso2.org) All Rights Reserved.
*
*  WSO2 Inc. licenses this file to you under the Apache License,
*  Version 2.0 (the "License"); you may not use this file except
*  in compliance with the License.
*  You may obtain a copy of the License at
*
*    http://www.apache.org/licenses/LICENSE-2.0
*
* Unless required by applicable law or agreed to in writing,
* software distributed under the License is distributed on an
* "AS IS" BASIS, WITHOUT WARRANTIES OR CONDITIONS OF ANY
* KIND, either express or implied.  See the License for the
* specific language governing permissions and limitations
* under the License.
*/
package org.wso2.carbon.event.processor.manager.core.config;

import org.wso2.carbon.event.processor.manager.commons.transport.client.TCPEventPublisherConfig;
import org.wso2.carbon.event.processor.manager.commons.utils.HostAndPort;

import java.io.Serializable;
import java.util.ArrayList;
import java.util.List;

public class DistributedConfiguration implements Serializable {

    //nodeType
    private boolean workerNode = false;

    private boolean managerNode = false;
    private HostAndPort localManagerConfig = new HostAndPort("localhost", 8904);

    private boolean presenterNode = false;
    private HostAndPort localPresenterConfig = new HostAndPort("localhost", -1);

    //management
    private List<HostAndPort> managers = new ArrayList<HostAndPort>();
    private int managementReconnectInterval = 10000;
    private int managementHeartbeatInterval = 5000;
    private int topologySubmitRetryInterval = 10000;

    //transport
    private int transportMinPort = 15000;
    private int transportMaxPort = 15100;
    private int transportReconnectInterval = 15000;
    private int cepReceiverOutputQueueSize = 8192;
    private int stormPublisherOutputQueueSize = 8192;

    private int transportPublisherTcpSendBufferSize = 5242880;
    private String transportPublisherCharSet = "UTF-8";
    private int transportReceiverThreads = 10;
    private int transportPublisherConnectionStatusCheckInterval = 30000;

    //presentation
    private int presentationPublisherTcpSendBufferSize = 5242880;
    private String presentationPublisherCharSet = "UTF-8";
    private int presentationOutputQueueSize = 1024;
    private int presentationPublisherConnectionStatusCheckInterval = 30000;
    private int presentationReceiverThreads = 10;

    //status
    private int statusLockTimeout = 60000;   //Lock timeout in milliseconds.
    private int statusUpdateInterval = 60000; //Rate in milliseconds at which the hazelcast map will be updated by each worker.

    private int memberUpdateCheckInterval = 10000;

    private String jar;
    private String distributedUIUrl;

    public int getTransportReceiverThreads() {
        return transportReceiverThreads;
    }

    public void setTransportReceiverThreads(int transportReceiverThreads) {
        this.transportReceiverThreads = transportReceiverThreads;
    }

    public String getTransportPublisherCharSet() {
        return transportPublisherCharSet;
    }

    public void setTransportPublisherCharSet(String transportPublisherCharSet) {
        this.transportPublisherCharSet = transportPublisherCharSet;
    }

    public int getTransportPublisherTcpSendBufferSize() {
        return transportPublisherTcpSendBufferSize;
    }

    public void setTransportPublisherTcpSendBufferSize(int transportPublisherTcpSendBufferSize) {
        this.transportPublisherTcpSendBufferSize = transportPublisherTcpSendBufferSize;
    }

    public int getCepReceiverOutputQueueSize() {
        return cepReceiverOutputQueueSize;
    }

    public void setCepReceiverOutputQueueSize(int cepReceiverOutputQueueSize) {

        this.cepReceiverOutputQueueSize = cepReceiverOutputQueueSize;
    }

    public int getStormPublisherOutputQueueSize() {
        return stormPublisherOutputQueueSize;
    }

    public void setStormPublisherOutputQueueSize(int stormPublisherOutputQueueSize) {
        this.stormPublisherOutputQueueSize = stormPublisherOutputQueueSize;
    }

    public int getManagementHeartbeatInterval() {
        return managementHeartbeatInterval;
    }

    public void setManagementHeartbeatInterval(int managementHeartbeatInterval) {
        this.managementHeartbeatInterval = managementHeartbeatInterval;
    }

    public int getTopologySubmitRetryInterval() {
        return topologySubmitRetryInterval;
    }

    public void setTopologySubmitRetryInterval(int topologySubmitRetryInterval) {
        this.topologySubmitRetryInterval = topologySubmitRetryInterval;
    }

    public boolean isWorkerNode() {
        return workerNode;
    }

    public void setWorkerNode(boolean workerNode) {
        this.workerNode = workerNode;
    }

    public boolean isManagerNode() {
        return managerNode;
    }

    public void setManagerNode(boolean managerNode) {
        this.managerNode = managerNode;
    }

    public HostAndPort getLocalManagerConfig() {
        return localManagerConfig;
    }

    public void setLocalManagerConfig(String hostName, int port) {
        this.localManagerConfig = new HostAndPort(hostName, port);
<<<<<<< HEAD
=======
    }

    public List<HostAndPort> getManagers() {
        return managers;
>>>>>>> e612736e
    }

    public void addManager(String hostName, int port) {
        this.managers.add(new HostAndPort(hostName, port));
    }

    public int getManagementReconnectInterval() {
        return managementReconnectInterval;
    }

    public void setManagementReconnectInterval(int managementReconnectInterval) {
        this.managementReconnectInterval = managementReconnectInterval;
    }

    public int getTransportMaxPort() {
        return transportMaxPort;
    }

    public void setTransportMaxPort(int transportMaxPort) {
        this.transportMaxPort = transportMaxPort;
    }

    public int getTransportMinPort() {
        return transportMinPort;
    }

    public void setTransportMinPort(int transportMinPort) {
        this.transportMinPort = transportMinPort;
    }

    public int getTransportReconnectInterval() {
        return transportReconnectInterval;
    }

    public void setTransportReconnectInterval(int transportReconnectInterval) {
        this.transportReconnectInterval = transportReconnectInterval;
    }

    public long getTransportPublisherConnectionStatusCheckInterval() {
        return transportPublisherConnectionStatusCheckInterval;
    }

    public void setTransportPublisherConnectionStatusCheckInterval(
            int transportPublisherConnectionStatusCheckInterval) {
        this.transportPublisherConnectionStatusCheckInterval = transportPublisherConnectionStatusCheckInterval;
    }

    public void setJar(String jar) {
        this.jar = jar;
    }

    public String getJar() {
        return jar;
    }

    public String getDistributedUIUrl() {
        return distributedUIUrl;
    }

    public void setDistributedUIUrl(String distributedUIUrl) {
        this.distributedUIUrl = distributedUIUrl;
    }

    public int getStatusLockTimeout() {
        return statusLockTimeout;
    }

    public void setStatusLockTimeout(int statusLockTimeout) {
        this.statusLockTimeout = statusLockTimeout;
    }

    public int getStatusUpdateInterval() {
        return statusUpdateInterval;
    }

    public void setStatusUpdateInterval(int statusUpdateInterval) {
        this.statusUpdateInterval = statusUpdateInterval;
    }

    public boolean isPresenterNode() {
        return presenterNode;
    }

    public void setPresenterNode(boolean presenterNode) {
        this.presenterNode = presenterNode;
    }

    public HostAndPort getLocalPresenterConfig() {
        return localPresenterConfig;
    }

    public void setLocalPresenterConfig(String host, int port) {
        this.localPresenterConfig = new HostAndPort(host, port);
    }

    public int getMemberUpdateCheckInterval() {
        return memberUpdateCheckInterval;
    }

    public void setMemberUpdateCheckInterval(int memberUpdateCheckInterval) {
        this.memberUpdateCheckInterval = memberUpdateCheckInterval;
    }

    public int getPresentationPublisherTcpSendBufferSize() {
        return presentationPublisherTcpSendBufferSize;
    }

    public void setPresentationPublisherTcpSendBufferSize(
            int presentationPublisherTcpSendBufferSize) {
        this.presentationPublisherTcpSendBufferSize = presentationPublisherTcpSendBufferSize;
    }

    public String getPresentationPublisherCharSet() {
        return presentationPublisherCharSet;
    }

    public void setPresentationPublisherCharSet(String presentationPublisherCharSet) {
        this.presentationPublisherCharSet = presentationPublisherCharSet;
    }

    public int getPresentationOutputQueueSize() {
        return presentationOutputQueueSize;
    }

    public void setPresentationOutputQueueSize(int presentationOutputQueueSize) {
        this.presentationOutputQueueSize = presentationOutputQueueSize;
    }

    public long getPresentationPublisherConnectionStatusCheckInterval() {
        return presentationPublisherConnectionStatusCheckInterval;
    }

    public void setPresentationPublisherConnectionStatusCheckInterval(
            int presentationPublisherConnectionStatusCheckInterval) {
        this.presentationPublisherConnectionStatusCheckInterval = presentationPublisherConnectionStatusCheckInterval;
    }

    public int getPresentationReceiverThreads() {
        return presentationReceiverThreads;
    }

    public void setPresentationReceiverThreads(int presentationReceiverThreads) {
        this.presentationReceiverThreads = presentationReceiverThreads;
    }

    public TCPEventPublisherConfig constructTransportPublisherConfig() {
        TCPEventPublisherConfig tcpEventPublisherConfig = new TCPEventPublisherConfig();
        tcpEventPublisherConfig.setConnectionStatusCheckInterval(getTransportPublisherConnectionStatusCheckInterval());
        tcpEventPublisherConfig.setCharset(getTransportPublisherCharSet());
        tcpEventPublisherConfig.setTcpSendBufferSize(getTransportPublisherTcpSendBufferSize());
        return tcpEventPublisherConfig;
    }

    public TCPEventPublisherConfig constructPresenterPublisherConfig() {
        TCPEventPublisherConfig tcpEventPublisherConfig = new TCPEventPublisherConfig();
        tcpEventPublisherConfig.setBufferSize(getPresentationOutputQueueSize());
        tcpEventPublisherConfig.setConnectionStatusCheckInterval(getPresentationPublisherConnectionStatusCheckInterval());
        tcpEventPublisherConfig.setCharset(getPresentationPublisherCharSet());
        tcpEventPublisherConfig.setTcpSendBufferSize(getPresentationPublisherTcpSendBufferSize());
        return tcpEventPublisherConfig;
    }
}<|MERGE_RESOLUTION|>--- conflicted
+++ resolved
@@ -148,13 +148,10 @@
 
     public void setLocalManagerConfig(String hostName, int port) {
         this.localManagerConfig = new HostAndPort(hostName, port);
-<<<<<<< HEAD
-=======
     }
 
     public List<HostAndPort> getManagers() {
         return managers;
->>>>>>> e612736e
     }
 
     public void addManager(String hostName, int port) {
