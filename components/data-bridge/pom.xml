<?xml version="1.0" encoding="utf-8"?>
<!--
  ~ Copyright (c) 2015, WSO2 Inc. (http://www.wso2.org) All Rights Reserved.
  ~
  ~ WSO2 Inc. licenses this file to you under the Apache License,
  ~ Version 2.0 (the "License"); you may not use this file except
  ~ in compliance with the License.
  ~ You may obtain a copy of the License at
  ~
  ~     http://www.apache.org/licenses/LICENSE-2.0
  ~
  ~ Unless required by applicable law or agreed to in writing,
  ~ software distributed under the License is distributed on an
  ~ "AS IS" BASIS, WITHOUT WARRANTIES OR CONDITIONS OF ANY
  ~ KIND, either express or implied.  See the License for the
  ~ specific language governing permissions and limitations
  ~ under the License.
  -->
<project xmlns="http://maven.apache.org/POM/4.0.0" xmlns:xsi="http://www.w3.org/2001/XMLSchema-instance" xsi:schemaLocation="http://maven.apache.org/POM/4.0.0 http://maven.apache.org/maven-v4_0_0.xsd">

    <parent>
        <groupId>org.wso2.carbon.analytics-common</groupId>
        <artifactId>carbon-analytics-common</artifactId>
        <version>5.1.21-SNAPSHOT</version>
        <relativePath>../../pom.xml</relativePath>
    </parent>

    <modelVersion>4.0.0</modelVersion>
    <artifactId>data-bridge</artifactId>
    <packaging>pom</packaging>
    <name>WSO2 Carbon - Data Bridge Aggregator Module</name>
    <description>Use a common event format and send events backend servers</description>
    <url>http://wso2.org</url>

    <modules>
<<<<<<< HEAD
        <module>org.wso2.carbon.databridge.core</module>
        <!--module>org.wso2.carbon.databridge.agent</module>
=======
        <module>org.wso2.carbon.databridge.commons</module>
        <module>org.wso2.carbon.databridge.agent</module>
>>>>>>> 30b16826
        <module>org.wso2.carbon.databridge.commons.thrift</module>
        <module>org.wso2.carbon.databridge.commons.binary</module>
        <module>org.wso2.carbon.databridge.core</module>
        <module>org.wso2.carbon.databridge.receiver.thrift</module>
        <module>org.wso2.carbon.databridge.receiver.binary</module>
<<<<<<< HEAD
        <module>org.wso2.carbon.databridge.commons</module>
        <module>org.wso2.carbon.databridge.streamdefn.filesystem</module-->
=======
        <module>org.wso2.carbon.databridge.streamdefn.filesystem</module>
>>>>>>> 30b16826
        <!--<module>org.wso2.carbon.databridge.streamdefn.registry</module>-->
    </modules>
</project><|MERGE_RESOLUTION|>--- conflicted
+++ resolved
@@ -33,24 +33,14 @@
     <url>http://wso2.org</url>
 
     <modules>
-<<<<<<< HEAD
-        <module>org.wso2.carbon.databridge.core</module>
-        <!--module>org.wso2.carbon.databridge.agent</module>
-=======
         <module>org.wso2.carbon.databridge.commons</module>
         <module>org.wso2.carbon.databridge.agent</module>
->>>>>>> 30b16826
         <module>org.wso2.carbon.databridge.commons.thrift</module>
         <module>org.wso2.carbon.databridge.commons.binary</module>
         <module>org.wso2.carbon.databridge.core</module>
         <module>org.wso2.carbon.databridge.receiver.thrift</module>
         <module>org.wso2.carbon.databridge.receiver.binary</module>
-<<<<<<< HEAD
-        <module>org.wso2.carbon.databridge.commons</module>
-        <module>org.wso2.carbon.databridge.streamdefn.filesystem</module-->
-=======
         <module>org.wso2.carbon.databridge.streamdefn.filesystem</module>
->>>>>>> 30b16826
         <!--<module>org.wso2.carbon.databridge.streamdefn.registry</module>-->
     </modules>
 </project>