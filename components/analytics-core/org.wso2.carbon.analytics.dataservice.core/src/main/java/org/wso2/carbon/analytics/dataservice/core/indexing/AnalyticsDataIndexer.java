/*
 *  Copyright (c) 2014, WSO2 Inc. (http://www.wso2.org) All Rights Reserved.
 *
 *  WSO2 Inc. licenses this file to you under the Apache License,
 *  Version 2.0 (the "License"); you may not use this file except
 *  in compliance with the License.
 *  You may obtain a copy of the License at
 *
 *  http://www.apache.org/licenses/LICENSE-2.0
 *
 *  Unless required by applicable law or agreed to in writing,
 *  software distributed under the License is distributed on an
 *  "AS IS" BASIS, WITHOUT WARRANTIES OR CONDITIONS OF ANY
 *  KIND, either express or implied.  See the License for the
 *  specific language governing permissions and limitations
 *  under the License.
 *
 */
package org.wso2.carbon.analytics.dataservice.core.indexing;

import com.hazelcast.spi.exception.TargetNotMemberException;
import org.apache.commons.io.FileUtils;
import org.apache.commons.logging.Log;
import org.apache.commons.logging.LogFactory;
import org.apache.lucene.analysis.Analyzer;
import org.apache.lucene.analysis.core.KeywordAnalyzer;
import org.apache.lucene.analysis.miscellaneous.PerFieldAnalyzerWrapper;
import org.apache.lucene.document.Document;
import org.apache.lucene.document.DoubleField;
import org.apache.lucene.document.Field.Store;
import org.apache.lucene.document.FieldType;
import org.apache.lucene.document.FloatField;
import org.apache.lucene.document.IntField;
import org.apache.lucene.document.LongField;
import org.apache.lucene.document.SortedDocValuesField;
import org.apache.lucene.document.StringField;
import org.apache.lucene.document.TextField;
import org.apache.lucene.expressions.Expression;
import org.apache.lucene.expressions.SimpleBindings;
import org.apache.lucene.expressions.js.JavascriptCompiler;
import org.apache.lucene.facet.DrillDownQuery;
import org.apache.lucene.facet.DrillSideways;
import org.apache.lucene.facet.FacetField;
import org.apache.lucene.facet.FacetResult;
import org.apache.lucene.facet.Facets;
import org.apache.lucene.facet.FacetsCollector;
import org.apache.lucene.facet.FacetsConfig;
import org.apache.lucene.facet.LabelAndValue;
import org.apache.lucene.facet.taxonomy.TaxonomyFacetSumValueSource;
import org.apache.lucene.facet.taxonomy.TaxonomyReader;
import org.apache.lucene.facet.taxonomy.TaxonomyWriter;
import org.apache.lucene.facet.taxonomy.directory.DirectoryTaxonomyReader;
import org.apache.lucene.facet.taxonomy.directory.DirectoryTaxonomyWriter;
import org.apache.lucene.index.DirectoryReader;
import org.apache.lucene.index.DocValuesType;
import org.apache.lucene.index.IndexNotFoundException;
import org.apache.lucene.index.IndexOptions;
import org.apache.lucene.index.IndexReader;
import org.apache.lucene.index.IndexWriter;
import org.apache.lucene.index.IndexWriterConfig;
import org.apache.lucene.index.MultiReader;
import org.apache.lucene.index.Term;
import org.apache.lucene.queries.function.ValueSource;
import org.apache.lucene.search.IndexSearcher;
import org.apache.lucene.search.MatchAllDocsQuery;
import org.apache.lucene.search.NumericRangeQuery;
import org.apache.lucene.search.Query;
import org.apache.lucene.search.ScoreDoc;
import org.apache.lucene.search.Sort;
import org.apache.lucene.search.SortField;
import org.apache.lucene.search.TopDocs;
import org.apache.lucene.search.TopDocsCollector;
import org.apache.lucene.search.TopFieldCollector;
import org.apache.lucene.search.TopScoreDocCollector;
import org.apache.lucene.search.TotalHitCountCollector;
import org.apache.lucene.store.Directory;
import org.apache.lucene.store.NIOFSDirectory;
import org.apache.lucene.util.BytesRef;
import org.apache.lucene.util.NumericUtils;
import org.wso2.carbon.analytics.dataservice.commons.AggregateField;
import org.wso2.carbon.analytics.dataservice.commons.AggregateRequest;
import org.wso2.carbon.analytics.dataservice.commons.AnalyticsDataResponse;
import org.wso2.carbon.analytics.dataservice.commons.AnalyticsDrillDownRange;
import org.wso2.carbon.analytics.dataservice.commons.AnalyticsDrillDownRequest;
import org.wso2.carbon.analytics.dataservice.commons.CategoryDrillDownRequest;
import org.wso2.carbon.analytics.dataservice.commons.CategoryDrillDownResponse;
import org.wso2.carbon.analytics.dataservice.commons.CategorySearchResultEntry;
import org.wso2.carbon.analytics.dataservice.commons.Constants;
import org.wso2.carbon.analytics.dataservice.commons.SearchResultEntry;
import org.wso2.carbon.analytics.dataservice.commons.SortByField;
import org.wso2.carbon.analytics.dataservice.commons.SubCategories;
import org.wso2.carbon.analytics.dataservice.commons.exception.AnalyticsIndexException;
import org.wso2.carbon.analytics.dataservice.core.AnalyticsDataService;
import org.wso2.carbon.analytics.dataservice.core.AnalyticsDataServiceImpl;
import org.wso2.carbon.analytics.dataservice.core.AnalyticsDataServiceUtils;
import org.wso2.carbon.analytics.dataservice.core.AnalyticsQueryParser;
import org.wso2.carbon.analytics.dataservice.core.AnalyticsServiceHolder;
import org.wso2.carbon.analytics.dataservice.core.clustering.AnalyticsClusterException;
import org.wso2.carbon.analytics.dataservice.core.clustering.AnalyticsClusterManager;
import org.wso2.carbon.analytics.dataservice.core.indexing.LocalIndexDataStore.IndexOperation;
import org.wso2.carbon.analytics.dataservice.core.indexing.LocalIndexDataStore.LocalIndexDataQueue;
import org.wso2.carbon.analytics.dataservice.core.indexing.aggregates.AggregateFunction;
import org.wso2.carbon.analytics.dataservice.core.indexing.aggregates.AggregateFunctionFactory;
import org.wso2.carbon.analytics.dataservice.core.indexing.aggregates.RecordContext;
import org.wso2.carbon.analytics.dataservice.core.indexing.sort.RecordSortUtils;
import org.wso2.carbon.analytics.datasource.commons.AnalyticsIterator;
import org.wso2.carbon.analytics.datasource.commons.AnalyticsSchema;
import org.wso2.carbon.analytics.datasource.commons.ColumnDefinition;
import org.wso2.carbon.analytics.datasource.commons.Record;
import org.wso2.carbon.analytics.datasource.commons.exception.AnalyticsException;
import org.wso2.carbon.analytics.datasource.commons.exception.AnalyticsTimeoutException;
import org.wso2.carbon.analytics.datasource.core.rs.AnalyticsRecordStore;
import org.wso2.carbon.analytics.datasource.core.util.GenericUtils;

import java.io.File;
import java.io.IOException;
import java.io.Serializable;
import java.nio.charset.StandardCharsets;
import java.nio.file.Paths;
import java.text.DateFormat;
import java.text.ParseException;
import java.text.SimpleDateFormat;
import java.util.ArrayList;
import java.util.Arrays;
import java.util.Collection;
import java.util.Collections;
import java.util.Date;
import java.util.HashMap;
import java.util.HashSet;
import java.util.Iterator;
import java.util.LinkedHashMap;
import java.util.List;
import java.util.Map;
import java.util.Map.Entry;
import java.util.Set;
import java.util.concurrent.ArrayBlockingQueue;
import java.util.concurrent.Callable;
import java.util.concurrent.ExecutionException;
import java.util.concurrent.ExecutorService;
import java.util.concurrent.Executors;
import java.util.concurrent.Future;
import java.util.concurrent.RejectedExecutionException;
import java.util.concurrent.ThreadPoolExecutor;
import java.util.concurrent.TimeUnit;

/**
 * This class represents the indexing functionality.
 */
public class AnalyticsDataIndexer {

    private static final Log log = LogFactory.getLog(AnalyticsDataIndexer.class);
    
    private static final int MAX_NON_TOKENIZED_INDEX_STRING_SIZE = 1000;
    
    private static final String ENABLE_INDEXING_STATS_SYS_PROP = "enableIndexingStats";
    
    private static final String INDEX_DATA_FS_BASE_PATH = File.separator + "_data" + 
            File.separator + "index" + File.separator;

    private static final String TAXONOMY_INDEX_DATA_FS_BASE_PATH = File.separator + "_data" + 
            File.separator + "taxonomy" + File.separator;

    public static final String INDEX_ID_INTERNAL_FIELD = "_id";

    public static final String INDEX_INTERNAL_TIMESTAMP_FIELD = "_timestamp";

    private static final String INDEX_INTERNAL_SCORE_FIELD = "_score";

    public static final String NULL_INDEX_VALUE = "";

    private static final String EMPTY_FACET_VALUE = "EMPTY_FACET_VALUE!";

    private static final String DEFAULT_SCORE = "1";
    
    public static final int WORKER_TIMEOUT = 60;

    public static final int REINDEX_THREAD_COUNT = 5;

    public static final int REINDEX_QUEUE_LIMIT = 100;

    private static final String LUCENE_QUERY_FOR_AGGREGATION = "luceneQuery";

    private static final String NO_OF_RECORDS = "noOfRecords";

    private final Map<String, IndexWriter> indexWriters = new HashMap<>();

    private Map<String, DirectoryTaxonomyWriter> indexTaxonomyWriters = new HashMap<>();

    private AggregateFunctionFactory aggregateFunctionFactory;
    
    private ExecutorService shardWorkerExecutor, reIndexWorkerExecutor;
    
    private List<IndexWorker> workers;

    private AnalyticsIndexerInfo indexerInfo;
    
    private IndexNodeCoordinator indexNodeCoordinator;
    
    private LocalIndexDataStore localIndexDataStore;
    
    private Set<Integer> localShards = new HashSet<>();
    
    private boolean indexingStatsEnabled;
    
    private AnalyticsDataIndexingStatsCollector statsCollector;
        
    public AnalyticsDataIndexer(AnalyticsIndexerInfo indexerInfo) throws AnalyticsException {
    	this.indexerInfo = indexerInfo;
    }
    
    /**
     * This method initializes the indexer, and must be called before any other operation in this class is called.
     * @throws AnalyticsException
     */
    public void init() throws AnalyticsException {
        if (System.getProperty(ENABLE_INDEXING_STATS_SYS_PROP) != null) {
            this.indexingStatsEnabled = true;
        }
        if (this.indexingStatsEnabled) {
            this.statsCollector = new AnalyticsDataIndexingStatsCollector();
        }
        this.getAnalyticsRecordStore().createTable(org.wso2.carbon.analytics.dataservice.core.Constants.META_INFO_TENANT_ID, 
                org.wso2.carbon.analytics.dataservice.core.Constants.GLOBAL_SHARD_ALLOCATION_CONFIG_TABLE);
        this.localIndexDataStore = new LocalIndexDataStore(this);
        this.indexNodeCoordinator = new IndexNodeCoordinator(this);
        this.indexNodeCoordinator.init();
    }
    
    public boolean isIndexingStatsEnabled() {
        return indexingStatsEnabled;
    }
    
    public int getReplicationFactor() {
        return this.indexerInfo.getIndexReplicationFactor();
    }
    
    public IndexNodeCoordinator getIndexNodeCoordinator() {
        return indexNodeCoordinator;
    }
    
    public AnalyticsIndexerInfo getAnalyticsIndexerInfo() {
        return indexerInfo;
    }
    
    public AnalyticsDataService getAnalyticsDataService() {
        return this.indexerInfo.getAnalyticsDataService();
    }
    
    public AnalyticsRecordStore getAnalyticsRecordStore() {
        return this.indexerInfo.getAnalyticsRecordStore();
    }
    
    public int getShardCount() {
        return this.indexerInfo.getShardCount();
    }
    
    public long getShardIndexRecordBatchSize() {
        return this.indexerInfo.getShardIndexRecordBatchSize();
    }
    
    public int getShardIndexWorkerInterval() {
        return this.indexerInfo.getShardIndexWorkerInterval();
    }
    
    private void processIndexOperations(Collection<Integer> shardIndices) throws AnalyticsException {
        boolean cont;
        do {
            cont = false;
            for (int shardIndex : shardIndices) {
                cont |= this.processIndexOperationsSlice(shardIndex);
            }
        } while (cont);
    }
    
    /* processIndexOperationsSlice and processIndexOperationsFlushQueue must be synchronized, they are accessed by
     * indexer threads and wait for indexing tasks, if not done property, index corruption will happen */
    private synchronized boolean processIndexOperationsSlice(int shardIndex) throws AnalyticsException {
        long maxBatchSize = this.getShardIndexRecordBatchSize();
        long processedCount = this.processLocalShardDataQueue(shardIndex, 
                this.localIndexDataStore.getIndexDataQueue(shardIndex), maxBatchSize)[1];
        return processedCount >= maxBatchSize;
    }
    
    /* processIndexOperationsSlice and processIndexOperationsFlushQueue must be synchronized */
    public synchronized void processIndexOperationsFlushQueue(int shardIndex) throws AnalyticsException {
        long maxBatchCount = this.getShardIndexRecordBatchSize();
        LocalIndexDataQueue queue = this.localIndexDataStore.getIndexDataQueue(shardIndex);
        long queueSizeAtStart = queue.size();
        long processedCount = 0, tmpCount;
        do {
            tmpCount = this.processLocalShardDataQueue(shardIndex, queue, maxBatchCount)[0];
            if (tmpCount == 0) {
                /* nothing left in the queue, time to leave */
                break;
            }
            processedCount += tmpCount;
        } while (processedCount < queueSizeAtStart);
    }
    
    private long[] processLocalShardDataQueue(int shardIndex, LocalIndexDataQueue dataQueue, 
            long maxSize) throws AnalyticsException {
        if (dataQueue == null) {
            return new long[] { 0, 0 };
        }
        long entriesProcessed = 0;
        long bytesProcessed = 0;
        boolean delete = false;
        int deleteTenantId = 0;
        String deleteTableName = null;
        IndexOperation indexOp;
        List<IndexOperation> indexOps = new ArrayList<>();
        try {
            dataQueue.startDequeue();
            while (!dataQueue.isEmpty()) {
                indexOp = dataQueue.peekNext();
                if (log.isDebugEnabled()) {
                    log.debug("Local index entry dequeue [" + shardIndex + "]");
                }
                if (indexOp.isDelete() != delete) {
                    this.processIndexOperationBatch(shardIndex, indexOps);
                    delete = indexOp.isDelete();
                    deleteTenantId = indexOp.getDeleteTenantId();
                    deleteTableName = indexOp.getDeleteTableName();
                } else if (delete) {
                    if (!(indexOp.getDeleteTenantId() == deleteTenantId && indexOp.getDeleteTableName().equals(deleteTableName))) {
                        this.processIndexOperationBatch(shardIndex, indexOps);
                        delete = indexOp.isDelete();
                        deleteTenantId = indexOp.getDeleteTenantId();
                        deleteTableName = indexOp.getDeleteTableName();
                    }
                }
                indexOps.add(indexOp);
                entriesProcessed++;
                bytesProcessed += indexOp.getByteSize();
                if (bytesProcessed >= maxSize) {
                    break;
                }
            }
            this.processIndexOperationBatch(shardIndex, indexOps);
            if (log.isDebugEnabled()) {
                if (bytesProcessed > 0) {
                    log.debug("Processed " + bytesProcessed + " bytes of batched index data");
                }
            }
            return new long[] { entriesProcessed, bytesProcessed };
        } finally {
            /* Even if there is an error, we should dequeue the peeked records, or else,
             * for errors like a target table couldn't be found anymore, the same records
             * in the queue will cycle forever. This setup is specifically done for server
             * crashes, where in the middle of the earlier loop, if it exists, the peeked
             * records will not be lost. */
            dataQueue.endDequeue();
        }
    }
    
    private IndexOperation mergeOps(List<IndexOperation> ops) {
        if (ops.isEmpty()) {
            return null;
        }
        IndexOperation result = ops.get(0);
        for (int i = 1; i < ops.size(); i++) {
            if (result.isDelete()) {
                result.getIds().addAll(ops.get(i).getIds());
            } else {
                result.getRecords().addAll(ops.get(i).getRecords());
            }
        }
        return result;
    }
    
    private void processIndexOperationBatch(int shardIndex, List<IndexOperation> indexOps) throws AnalyticsException {
        IndexOperation indexOp = this.mergeOps(indexOps);
        if (indexOp != null) {
            if (indexOp.isDelete()) {
                this.deleteInIndex(indexOp.getDeleteTenantId(), indexOp.getDeleteTableName(), 
                        shardIndex, indexOp.getIds());
            } else {
                Collection<List<Record>> recordBatches = GenericUtils.generateRecordBatches(indexOp.getRecords());
                int tenantId;
                String tableName;
                for (List<Record> recordBatch : recordBatches) {
                    tenantId = recordBatch.get(0).getTenantId();
                    tableName = recordBatch.get(0).getTableName();
                    this.updateIndex(shardIndex, recordBatch, this.lookupIndices(tenantId, tableName));
                }
            }
        }
        indexOps.clear();
    }
    
    public Set<Integer> getLocalShards() {
        return localShards;
    }
    
    public void refreshLocalIndexShards(Set<Integer> localShards) throws AnalyticsException {
        this.localShards = localShards;
        this.localIndexDataStore.refreshLocalIndexShards();
        if (IndexNodeCoordinator.checkIfIndexingNode()) {
            this.reschuduleWorkers();
        }
    }
    
    private List<List<Integer>> generateIndexWorkerPlan() {
        int indexWorkerCount = this.indexerInfo.getIndexWorkerCount();
        List<Integer> localShardsList = new ArrayList<>(this.localShards);
        int localShardCount = localShardsList.size();
        if (indexWorkerCount > localShardCount) {
            indexWorkerCount = localShardCount;
        }
        List<Integer[]> ranges = GenericUtils.splitNumberRange(localShardCount, indexWorkerCount);
        List<List<Integer>> result = new ArrayList<>(ranges.size());
        for (Integer[] range : ranges) {
            List<Integer> entry = new ArrayList<>(range[1]);
            for (int i = 0; i < range[1]; i++) {
                entry.add(localShardsList.get(range[0] + i));
            }
            result.add(entry);
        }
        return result;
    }
    
    private synchronized void reschuduleWorkers() throws AnalyticsException {
        this.stopAndCleanupIndexProcessing();
        if (this.localShards.size() == 0) {
            return;
        }
        List<List<Integer>> indexWorkerPlan = this.generateIndexWorkerPlan();
        this.workers = new ArrayList<>(indexWorkerPlan.size());
        this.shardWorkerExecutor = Executors.newFixedThreadPool(indexWorkerPlan.size());
        for (List<Integer> indexWorkerIndices : indexWorkerPlan) {
            IndexWorker worker = new IndexWorker(indexWorkerIndices);
            this.workers.add(worker);
            this.shardWorkerExecutor.execute(worker);
        }
    }
    
    public static int abs(int val) {
        if (val == Integer.MIN_VALUE) {
            return Integer.MAX_VALUE;
        } else {
            return Math.abs(val);
        }
    }
    
    public int calculateShardId(String id) {
        return abs(id.hashCode()) % this.getShardCount();
    }
    
    public List<SearchResultEntry> search(final int tenantId, final String tableName, final String query,
            final int start, final int count, List<SortByField> sortByFields) throws AnalyticsException {
        List<SearchResultEntry> result;
        if (this.isClusteringEnabled()) {
            //get all the records from 0th to the "start + count" th record from all the nodes, then sort, reverse and paginate
            List<List<SearchResultEntry>> entries = this.executeIndexLookup(new SearchCall(tenantId,
                    tableName, query, 0, start + count, sortByFields));
            Map<String, ColumnDefinition> indices = this.lookupIndices(tenantId, tableName);
            result = RecordSortUtils.getSortedSearchResultEntries(tenantId, tableName, sortByFields,
                                                                  indices, this.getAnalyticsDataService(), entries);
            int toIndex = start + count;
            if (toIndex >= result.size()) {
                toIndex = result.size();
            }
            if (start < result.size()) {
                result = new ArrayList<>(result.subList(start, toIndex));
            } else {
                result = new ArrayList<>(0);
            }
        } else {
            result = this.doSearch(this.localShards, tenantId, tableName, query, start, count, sortByFields);
        }
        if (log.isDebugEnabled()) {
            log.debug("Search [" + query + "]: " + result.size());
        }
        return result;
    }

    @SuppressWarnings("rawtypes")
    private List<SearchResultEntry> doSearch(Set<Integer> shardIndices, int tenantId, String tableName,
                                             String query, int start, int count, List<SortByField> sortByFields)
            throws AnalyticsIndexException {
        List<SearchResultEntry> results = new ArrayList<>();
        IndexReader reader = null;
        ExecutorService searchExecutor = Executors.newCachedThreadPool();
        if (count <= 0) {
            log.error("Record Count/Page size is ZERO!. Please set Record count/Page size.");
        }
        try {
            reader = this.getCombinedIndexReader(shardIndices, tenantId, tableName);
            IndexSearcher searcher = new IndexSearcher(reader, searchExecutor);
            Map<String, ColumnDefinition> indices = this.lookupIndices(tenantId, tableName);
            Query indexQuery = getSearchQueryFromString(query, indices);
            TopDocsCollector collector = getTopDocsCollector(start, count, sortByFields, indices);
            searcher.search(indexQuery, collector);
            ScoreDoc[] hits = collector.topDocs(start).scoreDocs;
            Document indexDoc;
            for (ScoreDoc doc : hits) {
                indexDoc = searcher.doc(doc.doc);
                results.add(new SearchResultEntry(indexDoc.get(INDEX_ID_INTERNAL_FIELD), doc.score));
            }
            if (log.isDebugEnabled()) {
                log.debug("Local Search: " + results.size());
            }
            return results;
        } catch (Exception e) {
            log.error("Error in index search: " + e.getMessage(), e);
            throw new AnalyticsIndexException("Error in index search: " + e.getMessage(), e);
        } finally {
            if (reader != null) {
                try {
                    reader.close();
                } catch (IOException e) {
                    log.error("Error in closing the reader: " + e.getMessage(), e);
                }
            }
            searchExecutor.shutdown();
        }
    }

    private Query getSearchQueryFromString(String query, Map<String, ColumnDefinition> indices)
            throws org.apache.lucene.queryparser.classic.ParseException, AnalyticsIndexException {
        Analyzer analyzer = getPerFieldAnalyzerWrapper(indices);
        String validatedQuery = getValidatedLuceneQuery(query);
        return new AnalyticsQueryParser(analyzer, indices).parse(validatedQuery);
    }

    private String getValidatedLuceneQuery(String query) {
        String validatedQuery;
        if (query == null || query.isEmpty()) {
            validatedQuery = "*:*";
        } else {
            validatedQuery = query;
        }
        return validatedQuery;
    }

    @SuppressWarnings("rawtypes")
    private TopDocsCollector getTopDocsCollector(int start, int count, List<SortByField> sortByFields,
                                                 Map<String, ColumnDefinition> indices)
            throws AnalyticsException {
        TopDocsCollector collector;
        try {
            if (sortByFields != null && !sortByFields.isEmpty()) {
                SortField[] sortFields = createSortFields(sortByFields, indices);
                collector = TopFieldCollector.create(new Sort(sortFields), start + count, false, true, false);
            } else {
                collector = TopScoreDocCollector.create(start + count);
            }
        } catch (IOException e) {
            throw new AnalyticsIndexException("Error while creating TopFieldCollector: " + e.getMessage(), e);
        }
        return collector;
    }

    private SortField[] createSortFields(List<SortByField> sortByFields, Map<String, ColumnDefinition> indices)
            throws AnalyticsIndexException {
        List<SortField> sortFields = new ArrayList<>();
        for (SortByField sortByField : sortByFields) {
            SortField sortField;
            String fieldName = sortByField.getFieldName();
            switch (sortByField.getSortType()) {
                case ASC:
                    sortField = new SortField(fieldName, getSortFieldType(fieldName, indices));
                    break;
                case DESC:
                    sortField = new SortField(fieldName, getSortFieldType(fieldName, indices), true);
                    break;
                default:
                    throw new AnalyticsIndexException("Error while processing Sorting fields: " +
                                                 sortByField.getSortType().toString() + " unsupported sortType");
            }
            sortFields.add(sortField);
        }
        return sortFields.toArray(new SortField[sortFields.size()]);
    }

    private SortField.Type getSortFieldType(String fieldName,
                                            Map<String, ColumnDefinition> indices)
            throws AnalyticsIndexException {
        ColumnDefinition columnDefinition = indices.get(fieldName);
        SortField.Type type;
        if (columnDefinition == null) {
            if (fieldName != null && fieldName.equals(INDEX_INTERNAL_TIMESTAMP_FIELD)) {
                type = SortField.Type.LONG;
            } else {
                throw new AnalyticsIndexException("Cannot find index information for field: " + fieldName);
            }
        } else {
            switch (columnDefinition.getType()) {
                case STRING:
                    type = SortField.Type.STRING;
                    break;
                case INTEGER:
                    type = SortField.Type.INT;
                    break;
                case LONG:
                    type = SortField.Type.LONG;
                    break;
                case FLOAT:
                    type = SortField.Type.FLOAT;
                    break;
                case DOUBLE:
                    type = SortField.Type.DOUBLE;
                    break;
                default:
                    throw new AnalyticsIndexException("Error while determining the type of the column: " +
                            fieldName + ", " + columnDefinition.getType().toString() + " not supported");
            }
        }
        return type;
    }

    private Analyzer getPerFieldAnalyzerWrapper(Map<String, ColumnDefinition> indices)
            throws AnalyticsIndexException {
        Analyzer perFieldAnalyzerWrapper;
        Map<String, Analyzer> analyzersPerField = new HashMap<>();
        for (Map.Entry<String, ColumnDefinition> index : indices.entrySet()) {
            if (index.getValue().getType() == AnalyticsSchema.ColumnType.STRING) {
                analyzersPerField.put(Constants.NON_TOKENIZED_FIELD_PREFIX + index.getKey(), new KeywordAnalyzer());
            }
        }
        if (analyzersPerField.isEmpty()) {
            perFieldAnalyzerWrapper = new PerFieldAnalyzerWrapper(this.indexerInfo.getLuceneAnalyzer());
        } else {
            perFieldAnalyzerWrapper = new PerFieldAnalyzerWrapper(this.indexerInfo.getLuceneAnalyzer(), 
                    analyzersPerField);
        }
        return perFieldAnalyzerWrapper;
    }
    
    private boolean isClusteringEnabled() {
        return AnalyticsServiceHolder.getAnalyticsClusterManager().isClusteringEnabled();
    }
    
    private Map<Object, Set<Integer>> generateMemberShardMappingForIndexLookup() throws AnalyticsIndexException {
        return this.indexNodeCoordinator.generateMemberShardMappingForIndexLookup();
    }
    
    private <T> List<T> executeIndexLookup(IndexLookupOperationCall<T> call) throws AnalyticsIndexException {
        try {
            return this.executeIndexLookupDirect(call);
        } catch (TargetNotMemberException e) {
            log.warn("Target member not available for index lookup, refreshing index shard info...");
            try {
                this.indexNodeCoordinator.refreshIndexShardInfo();
            } catch (AnalyticsException ex) {
                log.warn("Error in refreshing shard info in execute index lookup: " + ex.getMessage(), ex);
            }
            return this.executeIndexLookupDirect(call);
        }
    }
    
    private <T> List<T> executeIndexLookupDirect(IndexLookupOperationCall<T> call) throws AnalyticsIndexException {
        Map<Object, Set<Integer>> target = this.generateMemberShardMappingForIndexLookup();
        AnalyticsClusterManager acm = AnalyticsServiceHolder.getAnalyticsClusterManager();
        List<T> result = new ArrayList<>();
        List<Future<T>> futures = new ArrayList<>();
        try {
            IndexLookupOperationCall<T> copyCall;
            for (Map.Entry<Object, Set<Integer>> entry : target.entrySet()) {
                copyCall = call.copy();
                copyCall.setShardIndices(entry.getValue());
                futures.add(acm.executeOneFuture(org.wso2.carbon.analytics.dataservice.core.Constants.
                        ANALYTICS_INDEXING_GROUP, entry.getKey(), copyCall));
            }
            for (Future<T> future : futures) {
                result.add(future.get());
            }
        } catch (AnalyticsClusterException | ExecutionException | InterruptedException e) {
            throw new AnalyticsIndexException("Error in executing cluster index lookup: " + e.getMessage(), e);
        }
        return result;
    }

    public int searchCount(final int tenantId, final String tableName, final String query) 
            throws AnalyticsIndexException {
        int result;
        if (this.isClusteringEnabled()) {
            List<Integer> counts = this.executeIndexLookup(new SearchCountCall(tenantId, tableName, query));
            result = 0;
            for (int count : counts) {
                result += count;
            }
        } else {
            result = doSearchCount(this.localShards, tenantId, tableName, query);
        }
        if (log.isDebugEnabled()) {
            log.debug("Search Count: " + result);
        }
        return result;
    }
    
    private int doSearchCount(Set<Integer> shardIds, int tenantId, String tableName,
            String query) throws AnalyticsIndexException {
        IndexReader reader = null;
        try {
            reader = this.getCombinedIndexReader(shardIds, tenantId, tableName);
            IndexSearcher searcher = new IndexSearcher(reader);
            Map<String, ColumnDefinition> indices = this.lookupIndices(tenantId, tableName);
            Analyzer analyzer = getPerFieldAnalyzerWrapper(indices);
            String validatedQuery;
            if (query == null || query.isEmpty()) {
                log.warn("Lucene filter query is not given. So matching all values.");
                validatedQuery = "*:*";
            } else {
                validatedQuery = query;
            }
            Query indexQuery = new AnalyticsQueryParser(analyzer, indices).parse(validatedQuery);
            TotalHitCountCollector collector = new TotalHitCountCollector();
            searcher.search(indexQuery, collector);
            int result = collector.getTotalHits();
            if (log.isDebugEnabled()) {
                log.debug("Local Search Count: " + result);
            }
            return result;
        } catch (Exception e) {
            throw new AnalyticsIndexException("Error in index search count: " +
                                              e.getMessage(), e);
        } finally {
            if (reader != null) {
                try {
                    reader.close();
                } catch (IOException e) {
                    log.error("Error in closing the reader: " + e.getMessage(), e);
                }
            }
        }
    }



    public List<AnalyticsDrillDownRange> drillDownRangeCount(final int tenantId,
            final AnalyticsDrillDownRequest drillDownRequest) throws AnalyticsIndexException {
        if (drillDownRequest.getRangeField() == null) {
            throw new AnalyticsIndexException("Rangefield is not set");
        }
        if (drillDownRequest.getRanges() == null) {
            throw new AnalyticsIndexException("Ranges are not set");
        }
        List<AnalyticsDrillDownRange> finalResult;
        Map<String, AnalyticsDrillDownRange> entryMap;
        if (this.isClusteringEnabled()) {
            List<List<AnalyticsDrillDownRange>> entries =
                        this.executeIndexLookup(new DrillDownRangeCountCall(tenantId, drillDownRequest));
            finalResult = new ArrayList<>();
            entryMap = new LinkedHashMap<>();
            for (List<AnalyticsDrillDownRange> entry : entries) {
                for (AnalyticsDrillDownRange range : entry) {
                    if (entryMap.get(range.getLabel())== null) {
                        entryMap.put(range.getLabel(), range);
                    } else {
                        AnalyticsDrillDownRange newRange = entryMap.get(range.getLabel());
                        entryMap.put(range.getLabel(), new AnalyticsDrillDownRange(range.getLabel(),
                                range.getFrom(), range.getTo(), range.getScore() + newRange.getScore()));
                    }
                }
            }
            finalResult.addAll(entryMap.values());
        } else {
            IndexReader indexReader = null;
            try {
                indexReader = getCombinedIndexReader(this.localShards, tenantId, drillDownRequest.getTableName());
                finalResult = getAnalyticsDrillDownRanges(tenantId, this.localShards, drillDownRequest);
            } catch (org.apache.lucene.queryparser.classic.ParseException e) {
                throw new AnalyticsIndexException("Error while parsing the lucene query: " +
                                                  e.getMessage(), e);
            } catch (IOException e) {
                throw new AnalyticsIndexException("Error while reading sharded indices: " +
                                                  e.getMessage(), e);
            } finally {
                if (indexReader != null) {
                    try {
                        indexReader.close();
                    } catch (IOException e) {
                        log.error("Error in closing the index reader: " +
                                  e.getMessage(), e);
                    }
                }
            }
        }
        return finalResult;
    }

    /*public List<AnalyticsDrillDownRange> getAnalyticsDrillDownRanges(int tenantId,
                                                                      AnalyticsDrillDownRequest drillDownRequest,
                                                                      IndexReader indexReader)
            throws AnalyticsIndexException, org.apache.lucene.queryparser.classic.ParseException,
                   IOException {
        IndexSearcher searcher = new IndexSearcher(indexReader);
        List<AnalyticsDrillDownRange> drillDownRanges = new ArrayList<>();
        drillDownRanges.addAll(drillDownRequest.getRanges());
        Map<String, ColumnDefinition> indices = this.lookupIndices(tenantId, drillDownRequest.getTableName());
        Query indexQuery = new MatchAllDocsQuery();
        FacetsCollector fc = new FacetsCollector();
        if (drillDownRequest.getQuery() != null && !drillDownRequest.getQuery().isEmpty()) {
            Analyzer analyzer = getPerFieldAnalyzerWrapper(indices);
            indexQuery = new AnalyticsQueryParser(analyzer,
                                                  indices).parse(drillDownRequest.getQuery());
        }
        FacetsCollector.search(searcher, indexQuery, Integer.MAX_VALUE, fc);
        DoubleRange[] ranges = this.createRangeBuckets(drillDownRanges);
        ValueSource valueSource = this.getCompiledScoreFunction(drillDownRequest.getScoreFunction(), indices);
        Facets facets = null;
        if (indices.keySet().contains(drillDownRequest.getRangeField())) {
            if (indices.get(drillDownRequest.getRangeField()).isScoreParam()) {
                facets = new DoubleRangeFacetCounts(drillDownRequest.getRangeField(), valueSource, fc, ranges);
            }
        }
        if (facets == null) {
            facets = new DoubleRangeFacetCounts(drillDownRequest.getRangeField(), fc, ranges);
        }
        FacetResult facetResult = facets.getTopChildren(Integer.MAX_VALUE, drillDownRequest.getRangeField());
        for (int i = 0; i < drillDownRanges.size(); i++) {
            AnalyticsDrillDownRange range = drillDownRanges.get(i);
            range.setScore(facetResult.labelValues[i].value.doubleValue());
        }
        return drillDownRanges;
    }*/

    public List<AnalyticsDrillDownRange> getAnalyticsDrillDownRanges(int tenantId, Set<Integer> localShards,
                                                                     AnalyticsDrillDownRequest drillDownRequest)
            throws AnalyticsIndexException, org.apache.lucene.queryparser.classic.ParseException,
                   IOException {
        Map<String, AnalyticsDrillDownRange> drillDownRanges = new LinkedHashMap<>();
        String rangeField = drillDownRequest.getRangeField();
        for (int shard : localShards) {
            for (AnalyticsDrillDownRange range : drillDownRequest.getRanges()) {
                double score = this.getDrillDownRecordCountPerShard(tenantId, shard, drillDownRequest, rangeField, range);
                if (drillDownRanges.get(range.getLabel()) == null) {
                    drillDownRanges.put(range.getLabel(), new AnalyticsDrillDownRange(range.getLabel(),
                        range.getFrom(), range.getTo(), score));
                } else {
                    AnalyticsDrillDownRange oldRange = drillDownRanges.get(range.getLabel());
                    drillDownRanges.put(range.getLabel(), new AnalyticsDrillDownRange(range.getLabel(),
                        range.getFrom(), range.getTo(), oldRange.getScore() + score));
                }
            }
        }
        return new ArrayList<>(drillDownRanges.values());
    }

    private MultiReader getCombinedIndexReader(Set<Integer> shardIds, int tenantId, String tableName)
            throws IOException, AnalyticsIndexException {
        List<IndexReader> indexReaders = new ArrayList<>();
        for (int shardId : shardIds) {
            String tableId = this.generateTableId(tenantId, tableName);
            try {
                IndexReader reader = DirectoryReader.open(this.lookupIndexWriter(shardId, tableId), true);
                indexReaders.add(reader);
            } catch (IndexNotFoundException ignore) {
                /* this can happen if a user just started to index records in a table,
                 * but it didn't yet do the first commit, so it does not have segment* files.
                 * The execution comes to this place, because the shards are identified, since
                 * there is some other intermediate files written to the index directory. 
                 * So in this situation, if we are in the middle of the initial commit, we ignore
                 * this partially indexed data for now */
            }
        }
        return new MultiReader(indexReaders.toArray(new IndexReader[indexReaders.size()]));
    }

    public SubCategories drilldownCategories(int tenantId, CategoryDrillDownRequest drillDownRequest)
            throws AnalyticsIndexException {
        if (drillDownRequest.getStart() < 0 || drillDownRequest.getCount() < 0) {
            throw new AnalyticsIndexException("starting index of the category list and page size of the category list cannot be less than zero");
        }
        List<CategorySearchResultEntry> resultEntries = new ArrayList<>();
        if (this.isClusteringEnabled()) {
            List<CategoryDrillDownResponse> categoriesPerNodes =
                    this.executeIndexLookup(new DrillDownCategoriesCall(tenantId, drillDownRequest));
            for (CategoryDrillDownResponse categoriesPerNode : categoriesPerNodes) {
                resultEntries.addAll(categoriesPerNode.getCategories());
            }
        } else {
            CategoryDrillDownResponse response = this.getDrillDownCategories(tenantId, this.localShards, drillDownRequest);
            resultEntries.addAll(response.getCategories());
        }
        List<CategorySearchResultEntry> mergedResult = this.mergeCategoryResults(resultEntries);
        String[] path = drillDownRequest.getPath();
        if (path == null) {
            path = new String[] {};
        }
        List<CategorySearchResultEntry> paginatedCategories = this.getPaginatedCategoryResultsEntries(mergedResult,
                drillDownRequest.getStart(), drillDownRequest.getCount());
        return new SubCategories(path, paginatedCategories, mergedResult.size());
    }

    /**
     * Different shards/Nodes can contain the same categories, so we need to merge the duplicate categories and sum the scores
     * @param searchResults the List of Category Results which may contain duplicate categories
     * @return De-dupped List of categories
     */
    private List<CategorySearchResultEntry> mergeCategoryResults(List<CategorySearchResultEntry>
                                                                         searchResults) {
        Map<String, Double> mergedResults = new LinkedHashMap<>();
        List<CategorySearchResultEntry> finalResult = new ArrayList<>();
        for (CategorySearchResultEntry perShardResults : searchResults) {
                Double score = mergedResults.get(perShardResults.getCategoryValue());
                if (score != null) {
                    score += perShardResults.getScore();
                    mergedResults.put(perShardResults.getCategoryValue(), score);
                } else {
                    mergedResults.put(perShardResults.getCategoryValue(), perShardResults.getScore());
                }
        }
        for (Map.Entry<String, Double> entry : mergedResults.entrySet()) {
            finalResult.add(new CategorySearchResultEntry(entry.getKey(), entry.getValue()));
        }
        Collections.sort(finalResult);
        Collections.reverse(finalResult);
        return finalResult;
    }

    private List<CategorySearchResultEntry> getPaginatedCategoryResultsEntries(List<CategorySearchResultEntry> resultEntries, int start, int count) {
        int categoryCount = start + count;
        if (categoryCount == 0 || categoryCount > resultEntries.size()) {
            categoryCount = resultEntries.size();
        }
        if (start > resultEntries.size()-1) {
            return new ArrayList<>(0);
        }
        return new ArrayList<>(resultEntries.subList(start, categoryCount));
    }

    private List<SearchResultEntry> drillDownRecords(int tenantId, AnalyticsDrillDownRequest drillDownRequest,
                                                     IndexReader indexReader, TaxonomyReader taxonomyReader,
                                                     String rangeField, AnalyticsDrillDownRange range)
            throws AnalyticsIndexException {
        List<SearchResultEntry> searchResults = new ArrayList<>();
        try {
            IndexSearcher indexSearcher = new IndexSearcher(indexReader);
            FacetsCollector facetsCollector = new FacetsCollector(true);
            Map<String, ColumnDefinition> indices = this.lookupIndices(tenantId, drillDownRequest.getTableName());
            FacetsConfig config = this.getFacetsConfigurations(indices);
            DrillSideways drillSideways = new DrillSideways(indexSearcher, config, taxonomyReader);
            DrillDownQuery drillDownQuery = this.createDrillDownQuery(drillDownRequest,
                    indices, config,rangeField, range);
            drillSideways.search(drillDownQuery, facetsCollector);
            int topResultCount = drillDownRequest.getRecordStartIndex() + drillDownRequest.getRecordCount();
            TopDocs topDocs;
            if (drillDownRequest.getSortByFields() == null || drillDownRequest.getSortByFields().isEmpty()) {
                topDocs = FacetsCollector.search(indexSearcher, drillDownQuery, topResultCount, facetsCollector);
            } else {
                SortField[] sortFields = createSortFields(drillDownRequest.getSortByFields(), indices);
                topDocs = FacetsCollector.search(indexSearcher, drillDownQuery, null, topResultCount, new Sort(sortFields),
                        true, false, facetsCollector);
            }
            for (ScoreDoc scoreDoc : topDocs.scoreDocs) {
                Document document = indexSearcher.doc(scoreDoc.doc);
                searchResults.add(new SearchResultEntry(document.get(INDEX_ID_INTERNAL_FIELD), scoreDoc.score));
            }
            return searchResults;
        } catch (IndexNotFoundException ignore) {
            return new ArrayList<>();
        } catch (IOException e) {
            throw new AnalyticsIndexException("Error while performing drilldownRecords: " + e.getMessage(), e);
        } finally {
            this.closeTaxonomyIndexReaders(indexReader, taxonomyReader);
        }
    }

    private CategoryDrillDownResponse drilldowncategories(int tenantId, IndexReader indexReader,
                                                                TaxonomyReader taxonomyReader,
                                                                CategoryDrillDownRequest drillDownRequest)
            throws AnalyticsIndexException {
        List<CategorySearchResultEntry> searchResults = new ArrayList<>();
        try {
            IndexSearcher indexSearcher = new IndexSearcher(indexReader);
            FacetsCollector facetsCollector = new FacetsCollector(true);
            Map<String, ColumnDefinition> indices = this.lookupIndices(tenantId, drillDownRequest.getTableName());
            FacetsConfig config = this.getFacetsConfigurations(indices);
            DrillSideways drillSideways = new DrillSideways(indexSearcher, config, taxonomyReader);
            Query queryObj = new MatchAllDocsQuery();
            if (drillDownRequest.getQuery() != null && !drillDownRequest.getQuery().isEmpty()) {
                Analyzer analyzer = getPerFieldAnalyzerWrapper(indices);
                queryObj = (new AnalyticsQueryParser(analyzer, indices)).parse(drillDownRequest.getQuery());
            }
            DrillDownQuery drillDownQuery = new DrillDownQuery(config, queryObj);
            String[] path = drillDownRequest.getPath();
            if (path == null) {
                path = new String[]{};
            }
            drillDownQuery.add(drillDownRequest.getFieldName(), path);
            drillSideways.search(drillDownQuery, facetsCollector);
            ValueSource valueSource = this.getCompiledScoreFunction(drillDownRequest.getScoreFunction(),
                                                                    indices);
            Facets facets = new TaxonomyFacetSumValueSource(taxonomyReader, config, facetsCollector,
                                            valueSource);
            return getCategoryDrillDownResponse(drillDownRequest, searchResults, path, facets);
        } catch (IndexNotFoundException ignore) {
            return new CategoryDrillDownResponse(new ArrayList<CategorySearchResultEntry>(0));
        } catch (IOException e) {
            throw new AnalyticsIndexException("Error while performing drilldownCategories: " + e.getMessage(), e);
        } catch (org.apache.lucene.queryparser.classic.ParseException e) {
            throw new AnalyticsIndexException("Error while parsing query " + e.getMessage(), e);
        } finally {
            this.closeTaxonomyIndexReaders(indexReader, taxonomyReader);
        }
    }

    private CategoryDrillDownResponse getCategoryDrillDownResponse(
            CategoryDrillDownRequest drillDownRequest,
            List<CategorySearchResultEntry> searchResults, String[] path,
            Facets facets) throws IOException {
        FacetResult facetResult = facets.getTopChildren(Integer.MAX_VALUE, drillDownRequest.getFieldName(),
                                                        path);
        CategoryDrillDownResponse response;
        if (facetResult != null) {
            LabelAndValue[] categories = facetResult.labelValues;
            for (LabelAndValue category : categories) {
                searchResults.add(new CategorySearchResultEntry(category.label, category.value.doubleValue()));
            }
            response = new CategoryDrillDownResponse(searchResults);
        } else {
            response = new CategoryDrillDownResponse(new ArrayList<CategorySearchResultEntry>(0));
        }
        return response;
    }

    private double getDrillDownRecordCount(int tenantId, AnalyticsDrillDownRequest drillDownRequest,
                                                     IndexReader indexReader, TaxonomyReader taxonomyReader,
                                                     String rangeField, AnalyticsDrillDownRange range)
            throws AnalyticsIndexException {
        try {
            IndexSearcher indexSearcher = new IndexSearcher(indexReader);
            Map<String, ColumnDefinition> indices = this.lookupIndices(tenantId,
                                                                drillDownRequest.getTableName());
            FacetsConfig config = this.getFacetsConfigurations(indices);
            DrillDownQuery drillDownQuery = this.createDrillDownQuery(drillDownRequest,
                                                                      indices, config,rangeField, range);
            ValueSource scoreFunction = this.getCompiledScoreFunction(drillDownRequest.getScoreFunction(), indices);
            FacetsCollector facetsCollector = new FacetsCollector(true);
            Map<String, List<String>> categoryPaths = drillDownRequest.getCategoryPaths();
            double count = 0;
            if (!categoryPaths.isEmpty()) {
                Map.Entry<String, List<String>> aCategory = categoryPaths.entrySet().iterator().next();
                String categoryName = aCategory.getKey();
                FacetsCollector.search(indexSearcher, drillDownQuery, Integer.MAX_VALUE, facetsCollector);
                Facets facets = new TaxonomyFacetSumValueSource(taxonomyReader, config, facetsCollector, scoreFunction);
                FacetResult facetResult = facets.getTopChildren(Integer.MAX_VALUE, categoryName);
                if (facetResult != null) {
                    LabelAndValue[] subCategories = facetResult.labelValues;
                    for (LabelAndValue category : subCategories) {
                        count += category.value.doubleValue();
                    }
                }
            } else {
                count = indexSearcher.search(drillDownQuery, Integer.MAX_VALUE).totalHits;
            }
            return count;
        } catch (IndexNotFoundException ignore) {
            return 0;
        } catch (IOException e) {
            throw new AnalyticsIndexException("Error while getting drilldownCount: " + e.getMessage(), e);
        } finally {
            this.closeTaxonomyIndexReaders(indexReader, taxonomyReader);
        }
    }

    private void closeTaxonomyIndexReaders(IndexReader indexReader, TaxonomyReader taxonomyReader)
            throws AnalyticsIndexException {
        if (indexReader != null) {
            try {
                indexReader.close();
            } catch (IOException e) {
                log.error("Error while closing index reader in drilldown: "+
                                                  e.getMessage(), e);
            }
        }
        if (taxonomyReader != null) {
            try {
                taxonomyReader.close();
            } catch (IOException e) {
                log.error("Error while closing taxonomy reader in drilldown: "+
                                                  e.getMessage(), e);
            }
        }
    }

    private DrillDownQuery createDrillDownQuery(AnalyticsDrillDownRequest drillDownRequest,
                                                Map<String, ColumnDefinition> indices, FacetsConfig config,
                                                String rangeField,
                                                AnalyticsDrillDownRange range)
            throws AnalyticsIndexException {
        Query languageQuery = new MatchAllDocsQuery();
        try {
            if (drillDownRequest.getQuery() != null && !drillDownRequest.getQuery().isEmpty()) {
                Analyzer analyzer = getPerFieldAnalyzerWrapper(indices);
                languageQuery = new AnalyticsQueryParser(analyzer,
                         indices).parse(drillDownRequest.getQuery());
            }
            DrillDownQuery drillDownQuery = new DrillDownQuery(config, languageQuery);
            if (range != null && rangeField != null) {
                ColumnDefinition columnDefinition = indices.get(rangeField);
                NumericRangeQuery<? extends Number> numericRangeQuery = getNumericRangeQuery(rangeField, range, columnDefinition);
                if (numericRangeQuery == null) {
                    throw new AnalyticsIndexException("RangeField is not a numeric field");
                }
                drillDownQuery.add(rangeField, numericRangeQuery);
            }
            if (drillDownRequest.getCategoryPaths() != null && !drillDownRequest.getCategoryPaths().isEmpty()) {
                for (Map.Entry<String, List<String>> entry : drillDownRequest.getCategoryPaths()
                        .entrySet()) {
                    List<String> path = entry.getValue();
                    String[] pathAsArray;
                    if (path == null || path.isEmpty()) {
                        pathAsArray = new String[]{};
                    } else {
                        pathAsArray = path.toArray(new String[path.size()]);
                    }
                    drillDownQuery.add(entry.getKey(), pathAsArray);
                }
            }
            return drillDownQuery;
        } catch (org.apache.lucene.queryparser.classic.ParseException e) {
            throw new AnalyticsIndexException("Error while parsing lucene query '" +
                                              languageQuery + "': " + e.getMessage(), e.getCause() );
        }
    }

    private NumericRangeQuery<? extends Number> getNumericRangeQuery(String rangeField, AnalyticsDrillDownRange range,
                                                   ColumnDefinition columnDefinition) {
        NumericRangeQuery<? extends Number> numericRangeQuery = null;
        if (columnDefinition != null) {
            if (columnDefinition.getType() == AnalyticsSchema.ColumnType.DOUBLE) {
                numericRangeQuery = NumericRangeQuery.newDoubleRange(rangeField,
                                                                     range.getFrom(), range.getTo(), true, false);
            } else if (columnDefinition.getType() == AnalyticsSchema.ColumnType.FLOAT) {
                numericRangeQuery = NumericRangeQuery.newFloatRange(rangeField,
                        (float)range.getFrom(), (float)range.getTo(), true, false);
            } else if (columnDefinition.getType() == AnalyticsSchema.ColumnType.INTEGER) {
                numericRangeQuery = NumericRangeQuery.newIntRange(rangeField,
                        (int)range.getFrom(),(int)range.getTo(), true, false);
            } else if (columnDefinition.getType() == AnalyticsSchema.ColumnType.LONG) {
                numericRangeQuery = NumericRangeQuery.newLongRange(rangeField,
                        (long)range.getFrom(), (long)range.getTo(), true, false);
            }
        }
        return numericRangeQuery;
    }

    private FacetsConfig getFacetsConfigurations(Map<String, ColumnDefinition> indices) {
        FacetsConfig config = new FacetsConfig();
        for (Map.Entry<String, ColumnDefinition> entry : indices.entrySet()) {
            if (entry.getValue().isFacet()) {
                String indexField = entry.getKey();
                config.setHierarchical(indexField, true);
                config.setMultiValued(indexField, true);
            }
        }
        return config;
    }

    public AggregateFunctionFactory getAggregateFunctionFactory() {
        if (this.aggregateFunctionFactory == null) {
            this.aggregateFunctionFactory = new AggregateFunctionFactory();
        }
        return this.aggregateFunctionFactory;
    }

    private ValueSource getCompiledScoreFunction(String scoreFunction, Map<String, ColumnDefinition> scoreParams)
            throws AnalyticsIndexException {
        try {
            Expression funcExpression;
            if (scoreFunction == null || scoreFunction.trim().isEmpty()) {
                funcExpression = JavascriptCompiler.compile(DEFAULT_SCORE);
            } else {
                funcExpression = JavascriptCompiler.compile(scoreFunction);
            }
            return getValueSource(scoreParams, funcExpression);
        } catch (ParseException e) {
            throw new AnalyticsIndexException("Error while evaluating the score function:" +
                                              e.getMessage(), e);
        } catch (IllegalArgumentException e) {
            throw new AnalyticsIndexException("Error while evaluating the score function: "
                                              + e.getMessage(), e);
        }
    }

    private ValueSource getValueSource(Map<String, ColumnDefinition> scoreParams,
                                       Expression funcExpression) throws AnalyticsIndexException {
        SimpleBindings bindings = new SimpleBindings();
        bindings.add(new SortField(INDEX_INTERNAL_SCORE_FIELD, SortField.Type.SCORE));
        bindings.add(new SortField(INDEX_INTERNAL_TIMESTAMP_FIELD, SortField.Type.LONG));
        for (Map.Entry<String, ColumnDefinition> entry : scoreParams.entrySet()) {
            if (entry.getValue().isScoreParam()) {
                switch (entry.getValue().getType()) {
                    case DOUBLE:
                        bindings.add(new SortField(entry.getKey(), SortField.Type.DOUBLE));
                        break;
                    case FLOAT:
                        bindings.add(new SortField(entry.getKey(), SortField.Type.FLOAT));
                        break;
                    case INTEGER:
                        bindings.add(new SortField(entry.getKey(), SortField.Type.INT));
                        break;
                    case LONG:
                        bindings.add(new SortField(entry.getKey(), SortField.Type.LONG));
                        break;
                    default:
                        throw new AnalyticsIndexException("Cannot resolve data type: " +
                            entry.getValue().getType()+ " for scoreParam: " + entry.getKey());
                }

            }
        }
        return funcExpression.getValueSource(bindings);
    }

    public List<SearchResultEntry> getDrillDownRecords(int tenantId,
            AnalyticsDrillDownRequest drillDownRequest, String rangeField, AnalyticsDrillDownRange range)
            throws AnalyticsIndexException {
        int startIndex = drillDownRequest.getRecordStartIndex();
        if (startIndex < 0 ) {
            throw new AnalyticsIndexException("Start index should be greater than 0");
        }
        int endIndex = startIndex + drillDownRequest.getRecordCount();
        if (endIndex <= startIndex) {
            throw new AnalyticsIndexException("Record Count should be greater than 0");
        }
        Map<String, ColumnDefinition> indices = this.lookupIndices(tenantId, drillDownRequest.getTableName());
        if (this.isClusteringEnabled()) {
            List<List<SearchResultEntry>> sortedResultsPerNode = this.executeIndexLookup(new DrillDownSearchCall(tenantId, drillDownRequest));
            List <SearchResultEntry> resultFacetList = RecordSortUtils.getSortedSearchResultEntries(tenantId, drillDownRequest.getTableName(),
                    drillDownRequest.getSortByFields(), indices, this.getAnalyticsDataService(), sortedResultsPerNode);
            if (resultFacetList.size() < startIndex) {
                return new ArrayList<>();
            }
            if (resultFacetList.size() < endIndex) {
                return resultFacetList.subList(startIndex, resultFacetList.size());
            }
            return resultFacetList.subList(startIndex, endIndex);
        } else {
            return doDrillDownPerNode(tenantId, this.localShards, drillDownRequest, rangeField, range);
        }
    }

    public List<SearchResultEntry> doDrillDownPerNode(int tenantId, Set<Integer> localShards,
                                                      AnalyticsDrillDownRequest drillDownRequest,
                                                      String rangeField,
                                                      AnalyticsDrillDownRange range)
            throws AnalyticsIndexException {
        int startIndex = drillDownRequest.getRecordStartIndex();
        if (startIndex < 0 ) {
            throw new AnalyticsIndexException("Start index should be greater than 0");
        }
        int endIndex = startIndex + drillDownRequest.getRecordCount();
        if (endIndex <= startIndex) {
            throw new AnalyticsIndexException("Record Count should be greater than 0");
        }
        List<List<SearchResultEntry>> sortedResultsPerShard = new ArrayList<>();
        Map<String, ColumnDefinition> indices = this.lookupIndices(tenantId, drillDownRequest.getTableName());
        for (int shardId : localShards) {
            sortedResultsPerShard.add(this.drillDownRecordsPerShard(tenantId, shardId, drillDownRequest, rangeField, range));
        }
        List<SearchResultEntry> sortedSearchResultsPerNode = RecordSortUtils.getSortedSearchResultEntries(tenantId, drillDownRequest.getTableName(),
                drillDownRequest.getSortByFields(), indices, this.getAnalyticsDataService(), sortedResultsPerShard);
        if (sortedSearchResultsPerNode.size() < startIndex) {
            return new ArrayList<>();
        }
        //Sublists are wrapped with ArrayLists because, Sublist structore is not serialized.
        if (sortedSearchResultsPerNode.size() < endIndex) {
            return new ArrayList<>(sortedSearchResultsPerNode.subList(startIndex, sortedSearchResultsPerNode.size()));
        }
        return new ArrayList<>(sortedSearchResultsPerNode.subList(startIndex, endIndex));
    }

    public CategoryDrillDownResponse getDrillDownCategories(int tenantId, Set<Integer> localShards,
                   CategoryDrillDownRequest drillDownRequest) throws AnalyticsIndexException {
        return getCategoryDrillDownResponse(tenantId, drillDownRequest, localShards);
    }

    private CategoryDrillDownResponse getCategoryDrillDownResponse(int tenantId,
                                                                   CategoryDrillDownRequest drillDownRequest,
                                                                   Set<Integer> taxonomyShardIds)
            throws AnalyticsIndexException {
        List<CategorySearchResultEntry> perNodeCategoryReslutEntries = new ArrayList<>();
        for (int shardId : taxonomyShardIds) {
            CategoryDrillDownResponse response = this.drillDownCategoriesPerShard(tenantId, shardId, drillDownRequest);
            perNodeCategoryReslutEntries.addAll(response.getCategories());
        }

        return new CategoryDrillDownResponse(perNodeCategoryReslutEntries);
    }

    public double getDrillDownRecordCount(int tenantId, AnalyticsDrillDownRequest drillDownRequest,
                                         String rangeField, AnalyticsDrillDownRange range)
            throws AnalyticsIndexException {
        if (this.isClusteringEnabled()) {
            double totalCount = 0;
            List<Double> countsPerNodes = this.executeIndexLookup(new DrillDownSearchCountCall(tenantId, drillDownRequest));
            for (Double countPerNode : countsPerNodes) {
                totalCount += countPerNode;
            }
            return totalCount;
        } else {
            return doDrillDownCountPerNode(tenantId, this.localShards, drillDownRequest, rangeField, range);
        }
    }

    public double doDrillDownCountPerNode(int tenantId, Set<Integer> localShards, AnalyticsDrillDownRequest drillDownRequest,
                                          String rangeField, AnalyticsDrillDownRange range)
            throws AnalyticsIndexException {
        double totalCount = 0;
        for (int shardId : localShards) {
            totalCount += this.getDrillDownRecordCountPerShard(tenantId, shardId, drillDownRequest, rangeField, range);
        }
        return totalCount;
    }

    private List<SearchResultEntry> drillDownRecordsPerShard(
            final int tenantId,
            final int shardId,
            final AnalyticsDrillDownRequest drillDownRequest,
            final String rangeField,
            final AnalyticsDrillDownRange range)
            throws AnalyticsIndexException {
        try {
            String tableId = this.generateTableId(tenantId, drillDownRequest.getTableName());
            IndexReader indexReader = DirectoryReader.open(this.lookupIndexWriter(shardId, tableId), true);
            TaxonomyReader taxonomyReader = new DirectoryTaxonomyReader(this.lookupTaxonomyIndexWriter(shardId, tableId));
            return drillDownRecords(tenantId, drillDownRequest, indexReader, taxonomyReader, rangeField, range);
        } catch (IOException e) {
            throw new AnalyticsIndexException("Error in opening index readers: " + e.getMessage(), e);
        }
    }

    private CategoryDrillDownResponse drillDownCategoriesPerShard(final int tenantId, final int shardId,
                                                             final CategoryDrillDownRequest drillDownRequest)
            throws AnalyticsIndexException {
        try {
            String tableId = this.generateTableId(tenantId, drillDownRequest.getTableName());
            IndexReader indexReader = DirectoryReader.open(this.lookupIndexWriter(shardId, tableId), true);
            TaxonomyReader taxonomyReader = new DirectoryTaxonomyReader(this.lookupTaxonomyIndexWriter(shardId, tableId));
            return drilldowncategories(tenantId, indexReader, taxonomyReader, drillDownRequest);
        } catch (IOException e) {
            throw new AnalyticsIndexException("Error in opening index readers: " + e.getMessage(), e);
        }
    }

    private double getDrillDownRecordCountPerShard(final int tenantId,
                                                   final int shardId,
                                                   final AnalyticsDrillDownRequest drillDownRequest,
                                                   final String rangeField,
                                                   final AnalyticsDrillDownRange range)
            throws AnalyticsIndexException {
        try {
            String tableId = this.generateTableId(tenantId, drillDownRequest.getTableName());
            IndexReader indexReader = DirectoryReader.open(this.lookupIndexWriter(shardId, tableId), true);
            TaxonomyReader taxonomyReader = new DirectoryTaxonomyReader(this.lookupTaxonomyIndexWriter(shardId, tableId));
            return getDrillDownRecordCount(tenantId, drillDownRequest, indexReader, taxonomyReader, rangeField, range);
        } catch (IOException e) {
            throw new AnalyticsIndexException("Error in opening index readers: " + e.getMessage(), e);
        }
    }

    /**
    * Inserts the given records into the index.
    * @param records The records to be inserted
    * @throws AnalyticsException
    */
    public void put(List<Record> records) throws AnalyticsException {
        this.indexNodeCoordinator.put(records);
    }
    
    public void putLocal(List<Record> records) throws AnalyticsException {
        this.localIndexDataStore.put(records);
    }
    
    /**
    * Deletes the given records in the index.
    * @param tenantId The tenant id
    * @param tableName The table name
    * @param ids The ids of the records to be deleted
    * @throws AnalyticsException
    */
    public void delete(int tenantId, String tableName, List<String> ids) throws AnalyticsException {
        this.indexNodeCoordinator.delete(tenantId, tableName, ids);
    }
    
    public void deleteLocal(int tenantId, String tableName, List<String> ids) throws AnalyticsException {
        this.localIndexDataStore.delete(tenantId, tableName, ids);
    }
    
    private void deleteInIndex(int tenantId, String tableName, int shardIndex, List<String> ids) throws AnalyticsException {
        if (log.isDebugEnabled()) {
            log.debug("Deleting data in local index [" + shardIndex + "]: " + ids.size());
        }
        String tableId = this.generateTableId(tenantId, tableName);
        IndexWriter indexWriter = this.lookupIndexWriter(shardIndex, tableId);
        List<Term> terms = new ArrayList<>(ids.size());
        for (String id : ids) {
            terms.add(new Term(INDEX_ID_INTERNAL_FIELD, id));
        }
        try {
            indexWriter.deleteDocuments(terms.toArray(new Term[terms.size()]));
            indexWriter.commit();
            if (this.isIndexingStatsEnabled()) {
                this.statsCollector.processedRecords(terms.size());
            }
        } catch (IOException e) {
            throw new AnalyticsException("Error in deleting indices: " + e.getMessage(), e);
        }
    }
    
    public Map<Integer, List<Record>> extractShardedRecords(List<Record> records) {
        Map<Integer, List<Record>> result = new HashMap<>();
        int shardIndex;
        List<Record> shardedList;
        for (Record record : records) {
            shardIndex = this.calculateShardId(record.getId());
            shardedList = result.get(shardIndex);
            if (shardedList == null) {
                shardedList = new ArrayList<>();
                result.put(shardIndex, shardedList);
            }
            shardedList.add(record);
        }
        return result;
    }
    
    public Map<Integer, List<String>> extractShardedIds(List<String> ids) {
        Map<Integer, List<String>> result = new HashMap<>();
        int shardIndex;
        List<String> shardedList;
        for (String id : ids) {
            shardIndex = this.calculateShardId(id);
            shardedList = result.get(shardIndex);
            if (shardedList == null) {
                shardedList = new ArrayList<>();
                result.put(shardIndex, shardedList);
            }
            shardedList.add(id);
        }
        return result;
    }
        
    private void updateIndex(int shardIndex, List<Record> recordBatch, 
            Map<String, ColumnDefinition> columns) throws AnalyticsIndexException {
        if (log.isDebugEnabled()) {
            log.debug("Updating data in local index [" + shardIndex + "]: " + recordBatch.size());
        }
        Record firstRecord = recordBatch.get(0);
        int tenantId = firstRecord.getTenantId();
        String tableName = firstRecord.getTableName();
        String tableId = this.generateTableId(tenantId, tableName);
        IndexWriter indexWriter = this.lookupIndexWriter(shardIndex, tableId);
        TaxonomyWriter taxonomyWriter = this.lookupTaxonomyIndexWriter(shardIndex, tableId);
        try {
            for (Record record : recordBatch) {
                indexWriter.updateDocument(new Term(INDEX_ID_INTERNAL_FIELD, record.getId()),
                                           this.generateIndexDoc(record, columns, taxonomyWriter).getFields());
            }
            indexWriter.commit();
            taxonomyWriter.commit();
            if (this.isIndexingStatsEnabled()) {
                this.statsCollector.processedRecords(recordBatch.size());
            }
        } catch (IOException e) {
            throw new AnalyticsIndexException("Error in updating index: " + e.getMessage(), e);
        }
    }
    
    private String trimNonTokenizedIndexStringField(String value) {
        if (value.length() > MAX_NON_TOKENIZED_INDEX_STRING_SIZE) {
            return value.substring(0, MAX_NON_TOKENIZED_INDEX_STRING_SIZE);
        } else {
            return value;
        }
    }
    
    private void checkAndAddDocEntry(Document doc, AnalyticsSchema.ColumnType type, String name, Object obj)
            throws AnalyticsIndexException {
        FieldType numericFieldType;
        if (obj == null) {
            doc.add(new StringField(name, NULL_INDEX_VALUE, Store.NO));
            return;
        }
        switch (type) {
        case STRING:
            doc.add(new TextField(name, obj.toString(), Store.NO));
            //SortedDocValuesField is to sort STRINGs and search without tokenizing
<<<<<<< HEAD
            doc.add(new SortedDocValuesField(name, new BytesRef(this.trimNonTokenizedIndexStringField(obj.toString())
                                                                        .getBytes(StandardCharsets.UTF_8))));
=======
            doc.add(new SortedDocValuesField(name, new BytesRef(this.trimNonTokenizedIndexStringField(obj.toString()).getBytes(StandardCharsets.UTF_8))));
>>>>>>> e44aad00
            doc.add(new StringField(Constants.NON_TOKENIZED_FIELD_PREFIX + name,
                                    this.trimNonTokenizedIndexStringField(obj.toString()), Store.NO));
            break;
        case INTEGER:
            numericFieldType = getLuceneNumericFieldType(FieldType.NumericType.INT);
            if (obj instanceof Number) {
                doc.add(new IntField(name, ((Number) obj).intValue(), numericFieldType));
            } else {
                doc.add(new StringField(name, obj.toString(), Store.NO));
            }
            break;
        case DOUBLE:
            numericFieldType = getLuceneNumericFieldType(FieldType.NumericType.DOUBLE);
            if (obj instanceof Number) {
                doc.add(new DoubleField(name, ((Number) obj).doubleValue(), numericFieldType));
            } else {
                doc.add(new StringField(name, obj.toString(), Store.NO));
            }
            break;
        case LONG:
            numericFieldType = getLuceneNumericFieldType(FieldType.NumericType.LONG);
            if (obj instanceof Number) {
                doc.add(new LongField(name, ((Number) obj).longValue(), numericFieldType));
            } else {
                doc.add(new StringField(name, obj.toString(), Store.NO));
            }
            break;
        case FLOAT:
            numericFieldType = getLuceneNumericFieldType(FieldType.NumericType.FLOAT);
            if (obj instanceof Number) {
                doc.add(new FloatField(name, ((Number) obj).floatValue(), numericFieldType));
            } else {
                doc.add(new StringField(name, obj.toString(), Store.NO));
            }
            break;
        case BOOLEAN:
            doc.add(new StringField(name, obj.toString(), Store.NO));
            break;
        default:
            break;
        }
    }

    private FieldType getLuceneNumericFieldType(FieldType.NumericType type) {
        FieldType fieldType = new FieldType();
        fieldType.setStored(false);
        fieldType.setDocValuesType(DocValuesType.NUMERIC);
        fieldType.setTokenized(true);
        fieldType.setOmitNorms(true);
        fieldType.setIndexOptions(IndexOptions.DOCS);
        fieldType.setNumericType(type);
        if (type == FieldType.NumericType.FLOAT || type == FieldType.NumericType.INT) {
            fieldType.setNumericPrecisionStep(NumericUtils.PRECISION_STEP_DEFAULT_32);
        }
        fieldType.freeze();
        return fieldType;
    }

    private void checkAndAddTaxonomyDocEntries(Document doc,
                                                   String name, Object obj,
                                                   FacetsConfig facetsConfig)
            throws AnalyticsIndexException {
        if (obj == null) {
            doc.add(new StringField(name, NULL_INDEX_VALUE, Store.NO));
        } else {
            facetsConfig.setMultiValued(name, true);
            facetsConfig.setHierarchical(name, true);
            String values = obj.toString();
            if (values.isEmpty()) {
                values = EMPTY_FACET_VALUE;
            }
            doc.add(new FacetField(name, values.split(",")));
        }
    }

    private Document generateIndexDoc(Record record, Map<String, ColumnDefinition> columns,
                   TaxonomyWriter taxonomyWriter) throws AnalyticsIndexException, IOException {
        Document doc = new Document();
        FacetsConfig config = new FacetsConfig();
        FieldType numericFieldType = getLuceneNumericFieldType(FieldType.NumericType.LONG);
        doc.add(new StringField(INDEX_ID_INTERNAL_FIELD, record.getId(), Store.YES));
        doc.add(new LongField(INDEX_INTERNAL_TIMESTAMP_FIELD, record.getTimestamp(), numericFieldType));
        /* make the best effort to store in the given timestamp, or else, 
         * fall back to a compatible format, or else, lastly, string */
        String name;
        for (Map.Entry<String, ColumnDefinition> entry : columns.entrySet()) {
            name = entry.getKey();
            this.checkAndAddDocEntry(doc, entry.getValue().getType(), name, record.getValue(name));
            if (entry.getValue().isFacet()) {
                this.checkAndAddTaxonomyDocEntries(doc, name, record.getValue(name), config);
            }
        }
        return config.build(taxonomyWriter, doc);
    }

    public Map<String, ColumnDefinition> lookupIndices(int tenantId, String tableName) throws AnalyticsIndexException {
        Map<String, ColumnDefinition> indices;
        try {
            AnalyticsSchema schema = this.indexerInfo.getAnalyticsDataService().getTableSchema(tenantId, tableName);
            indices = schema.getIndexedColumns(); //schema always returns not-null map
        } catch (AnalyticsException e) {
            log.error("Error while looking up table Schema: " + e.getMessage(), e);
            throw new AnalyticsIndexException("Error while looking up Table Schema: " + e.getMessage(), e);
        }
        return indices;
    }

    private String generateDirPath(int shardId, String basePath, String tableId) {
        String indexStoreLoc = this.indexerInfo.getIndexStoreLocation();
        if (!indexStoreLoc.endsWith(File.separator)) {
            indexStoreLoc += File.separator;
        }
        return indexStoreLoc + shardId + basePath + tableId;
    }

    private Directory createDirectory(int shardId, String tableId) throws AnalyticsIndexException {
        return this.createDirectory(shardId, INDEX_DATA_FS_BASE_PATH, tableId);
    }
    
    private Directory createDirectory(int shardId, String basePath, String tableId) throws AnalyticsIndexException {
        String path = this.generateDirPath(shardId, basePath, tableId);
        try {
            return new NIOFSDirectory(Paths.get(path));
        } catch (Exception e) {
            throw new AnalyticsIndexException("Error in creating directory: " + e.getMessage(), e);
        }
    }
    
    private String generateShardedTableId(int shardId, String tableId) {
        return shardId + "_" + tableId;
    }

    private IndexWriter lookupIndexWriter(int shardId, String tableId) throws AnalyticsIndexException {
        String shardedTableId = this.generateShardedTableId(shardId, tableId);
        IndexWriter indexWriter = this.indexWriters.get(shardedTableId);
        if (indexWriter == null) {
            synchronized (this.indexWriters) {
                indexWriter = this.indexWriters.get(shardedTableId);
                if (indexWriter == null) {
                    IndexWriterConfig conf = new IndexWriterConfig(this.indexerInfo.getLuceneAnalyzer());
                    try {
                        indexWriter = new IndexWriter(this.createDirectory(shardId, tableId), conf);
                        this.indexWriters.put(shardedTableId, indexWriter);
                    } catch (IOException e) {
                        throw new AnalyticsIndexException("Error in creating index writer: " + e.getMessage(), e);
                    }
                }
            }
        }
        return indexWriter;
    }

    private DirectoryTaxonomyWriter lookupTaxonomyIndexWriter(int shardId, String tableId) throws AnalyticsIndexException {
        String shardedTableId = this.generateShardedTableId(shardId, tableId);
        DirectoryTaxonomyWriter taxonomyWriter = this.indexTaxonomyWriters.get(shardedTableId);
        if (taxonomyWriter == null) {
            synchronized (this.indexTaxonomyWriters) {
                taxonomyWriter = this.indexTaxonomyWriters.get(shardedTableId);
                if (taxonomyWriter == null) {
                    try {
                        taxonomyWriter = new DirectoryTaxonomyWriter(this.createDirectory(shardId, 
                                TAXONOMY_INDEX_DATA_FS_BASE_PATH, tableId), 
                                IndexWriterConfig.OpenMode.CREATE_OR_APPEND);
                        this.indexTaxonomyWriters.put(shardedTableId, taxonomyWriter);
                    } catch (IOException e) {
                        throw new AnalyticsIndexException("Error in creating index writer: " +
                                                          e.getMessage(), e);
                    }
                }
            }
        }
        return taxonomyWriter;
    }

    public void clearIndexData(int tenantId, String tableName) throws AnalyticsException {
        this.indexNodeCoordinator.clearIndexData(tenantId, tableName);
    }
    
    public void clearIndexDataLocal(int tenantId, String tableName) throws AnalyticsIndexException {
        String tableId = this.generateTableId(tenantId, tableName);
        IndexWriter indexWriter;
        TaxonomyWriter taxonomyWriter;
        for (int shardIndex : this.localShards) {
            try {
                indexWriter = this.lookupIndexWriter(shardIndex, tableId);
                indexWriter.deleteAll();
                indexWriter.commit();
                synchronized (this.indexTaxonomyWriters) {
                    taxonomyWriter = this.lookupTaxonomyIndexWriter(shardIndex, tableId);
                    taxonomyWriter.commit();
                    taxonomyWriter.close();
                    this.indexTaxonomyWriters.remove(this.generateShardedTableId(shardIndex, tableId));
                    FileUtils.deleteDirectory(new File(this.generateDirPath(shardIndex, 
                            TAXONOMY_INDEX_DATA_FS_BASE_PATH, tableId)));
                }
            } catch (IOException e) {
                throw new AnalyticsIndexException("Error in clearing index data: " + e.getMessage(), e);
            }
        }
    }
    
    private String generateTableId(int tenantId, String tableName) {
        /* the table names are not case-sensitive */
        return tenantId + "_" + tableName.toLowerCase();
    }
    
    private void closeAndRemoveIndexWriters() throws AnalyticsIndexException {
        try {
            Iterator<Entry<String, IndexWriter>> itr1 = this.indexWriters.entrySet().iterator();
            while (itr1.hasNext()) {
                itr1.next().getValue().close();
                itr1.remove();
            }
            Iterator<Entry<String, DirectoryTaxonomyWriter>> itr2 = this.indexTaxonomyWriters.entrySet().iterator();
            while (itr1.hasNext()) {
                itr2.next().getValue().close();
                itr2.remove();
            }
        } catch (IOException e) {
            throw new AnalyticsIndexException("Error in closing index writers: " + e.getMessage(), e);
        }
    }
    
    public synchronized void stopAndCleanupIndexProcessing() {
        if (this.shardWorkerExecutor != null) {
            for (IndexWorker worker : this.workers) {
                worker.stop();
            }
            this.shardWorkerExecutor.shutdownNow();
            try {
                this.shardWorkerExecutor.awaitTermination(
                        org.wso2.carbon.analytics.dataservice.core.Constants.INDEX_WORKER_STOP_WAIT_TIME,
                        TimeUnit.MILLISECONDS);
            } catch (InterruptedException ignore) {
                /* ignore */
            }
            this.workers = null;
            this.shardWorkerExecutor = null;
        }

        if (this.reIndexWorkerExecutor != null) {
            this.reIndexWorkerExecutor.shutdownNow();
            try {
                this.reIndexWorkerExecutor.awaitTermination(
                        org.wso2.carbon.analytics.dataservice.core.Constants.REINDEX_WORKER_STOP_WAIT_TIME,
                        TimeUnit.MILLISECONDS);
            } catch (InterruptedException ignore) {
                /* ignore */
            }
            this.reIndexWorkerExecutor = null;
        }
    }

    public void close() throws AnalyticsIndexException {
        this.stopAndCleanupIndexProcessing();
        this.localIndexDataStore.close();
        this.indexNodeCoordinator.close();
        this.closeAndRemoveIndexWriters();
    }
        
    public void waitForIndexing(long maxWait) throws AnalyticsException, AnalyticsTimeoutException {
        this.indexNodeCoordinator.waitForIndexing(maxWait);
    }
    
    public void waitForIndexingLocal(long maxWait) throws AnalyticsException, AnalyticsTimeoutException {
        ExecutorService executor = Executors.newFixedThreadPool(this.localShards.size());
        for (int shardIndex : this.localShards) {
            final int si = shardIndex;
            executor.submit(new Runnable() {
                @Override
                public void run() {
                    try {
                        processIndexOperationsFlushQueue(si);
                    } catch (AnalyticsException e) {
                        log.warn("Error in index operation flushing: " + e.getMessage(), e);
                    }
                }
            });
        }
        executor.shutdown();
        try {
            if (!executor.awaitTermination(maxWait == -1 ? Integer.MAX_VALUE : maxWait, TimeUnit.MILLISECONDS)) {
                throw new AnalyticsTimeoutException("Timed out waiting for local indexing operations: " + maxWait);
            }
        } catch (InterruptedException ignore) { }
    }
    
    public void waitForIndexing(int tenantId, String tableName, long maxWait) 
            throws AnalyticsException {
        this.waitForIndexing(maxWait);
    }
    
    public AnalyticsIterator<Record> searchWithAggregates(final int tenantId, 
            final AggregateRequest aggregateRequest)
            throws AnalyticsException {
        AnalyticsIterator<Record> iterator;
        List<String[]> subCategories;
        Set<List<String>> finalUniqueCategories;
        try {
            if (this.isClusteringEnabled()) {
                finalUniqueCategories = new HashSet<>();
                List<Set<List<String>>> entries = this.executeIndexLookup(
                        new SearchWithAggregateCall(tenantId, aggregateRequest));
                for (Set<List<String>> entry : entries) {
                    finalUniqueCategories.addAll(entry);
                }
            } else {
                finalUniqueCategories = getUniqueGroupings(tenantId, this.localShards, aggregateRequest);
            }
            subCategories =  getUniqueSubCategories(aggregateRequest, finalUniqueCategories);
        //    iterator = new StreamingAggregateRecordIterator(tenantId, subCategories, aggregateRequest, indexer);
            iterator = this.getNonStreamingAggregateRecords(tenantId, aggregateRequest, subCategories);
            return iterator;
        } catch (IOException e) {
            log.error("Error occured while performing aggregation, " + e.getMessage(), e);
            throw new AnalyticsIndexException("Error occured while performing aggregation, " + e.getMessage(), e);
        }
    }

    private AnalyticsIterator<Record> getNonStreamingAggregateRecords(int tenantId, AggregateRequest aggregateRequest,
                                                 List<String[]> subCategories)
            throws AnalyticsException {
        Map<String, String[]> recordIdsPerGroup = new HashMap<>();
        List<String> allMatchingIds = new ArrayList<>();
        for (String[] category : subCategories) {
            List<SearchResultEntry> resultEntries = this.getSearchResultEntries(tenantId, category, aggregateRequest);
            List<String> ids = getRecordIds(resultEntries);
            allMatchingIds.addAll(ids);
            if (category != null && category.length != 0) {
                for (String id : ids) {
                    recordIdsPerGroup.put(id, category);
                }
            }
        }
        return getNonStreamingAggregatesIterator(tenantId, aggregateRequest, recordIdsPerGroup, allMatchingIds);
    }

    private AnalyticsIterator<Record> getNonStreamingAggregatesIterator(int tenantId, AggregateRequest aggregateRequest,
                                                   Map<String, String[]> recordIdsPerGroup,
                                                   List<String> allMatchingIds)
            throws AnalyticsException {
        List<Record> aggregatedRecords = new ArrayList<>();
        AnalyticsDataResponse response = this.getAnalyticsDataService().get(tenantId, aggregateRequest.getTableName(),
                1, null, allMatchingIds);
        Iterator<Record> recordIterator = AnalyticsDataServiceUtils.responseToIterator(this.getAnalyticsDataService(), response);

        Map<String[], List<Record>> recordsPerGroup = new HashMap<>();
        if (aggregateRequest.getGroupByField() != null && !aggregateRequest.getGroupByField().isEmpty()) {
            while (recordIterator.hasNext()) {
                Record record = recordIterator.next();
                String id = record.getId();
                String[] group = recordIdsPerGroup.get(id);
                List<Record> records = recordsPerGroup.get(group);
                if (records == null) {
                    records = new ArrayList<>();
                }
                records.add(record);
                recordsPerGroup.put(group, records);
            }
        } else {
            recordsPerGroup.put(new String[]{}, AnalyticsDataServiceUtils.listRecords(this.getAnalyticsDataService(), response));
        }
        for (Entry<String[], List<Record>> entry : recordsPerGroup.entrySet()) {
            aggregatedRecords.add(this.aggregatePerGrouping(tenantId, entry.getKey(),entry.getValue().iterator(),
                    entry.getValue().size(), aggregateRequest ));
        }
        return new NonStreamingAggregateRecordIterator(aggregatedRecords);
    }

    public Set<List<String>> getUniqueGroupings(int tenantId, Set<Integer> localShards, AggregateRequest aggregateRequest)
            throws AnalyticsIndexException, IOException {
        if (aggregateRequest.getAggregateLevel() >= 0) {
            if (aggregateRequest.getGroupByField() != null && !aggregateRequest.getGroupByField().isEmpty()) {
                ExecutorService pool = Executors.newFixedThreadPool(localShards.size());
                Set<Future<Set<List<String>>>> perShardUniqueCategories = new HashSet<>();
                Set<List<String>> finalUniqueCategories = new HashSet<>();
                for (Integer taxonomyShardId : localShards) {
                    String tableId = this.generateTableId(tenantId, aggregateRequest.getTableName());
                    Callable<Set<List<String>>> callable = new TaxonomyWorker(tenantId, AnalyticsDataIndexer.this,
                                                                              taxonomyShardId, tableId, aggregateRequest);
                    Future<Set<List<String>>> result = pool.submit(callable);
                    perShardUniqueCategories.add(result);
                }
                try {
                    for (Future<Set<List<String>>> result : perShardUniqueCategories) {
                        finalUniqueCategories.addAll(result.get());
                    }
                    return finalUniqueCategories;
                } catch (Exception e) {
                    log.error("Error while generating Unique categories for aggregation, " + e.getMessage(), e);
                    throw new AnalyticsIndexException("Error while generating Unique categories for aggregation, " +
                                                      e.getMessage(), e);
                } finally {
                    shutdownWorkerThreadPool(pool);
                }
            } else {
                return new HashSet<>();
            }
        } else {
            throw new AnalyticsIndexException("Aggregate level cannot be less than zero");
        }
    }

    private void shutdownWorkerThreadPool(ExecutorService pool)
            throws AnalyticsIndexException {
        if (pool != null) {
            pool.shutdown();
        }
        try {
            if(pool != null && !pool.awaitTermination(WORKER_TIMEOUT, TimeUnit.SECONDS)) {
                pool.shutdownNow();
            }
        } catch (InterruptedException e) {
            log.error("Error while shutting down the threadpool , " + e.getMessage(), e);
            throw new AnalyticsIndexException("Error while shutting down the threadpool , " +
                                              e.getMessage(), e);
        }
    }

    private List<String[]> getUniqueSubCategories(AggregateRequest aggregateRequest,
                                                  Set<List<String>> uniqueCategories)
            throws AnalyticsIndexException {
        List<String[]> groupings = new ArrayList<>();
        if (aggregateRequest.getGroupByField() == null || aggregateRequest.getGroupByField().isEmpty()) {
            // for sure, uniqueCategories is empty if groupByField is not present
            // and groupings is empty too. adding a dummy String array to aggregate all the records without facet field.
            groupings.add(new String[]{});
        } else {
            for (List<String> category : uniqueCategories) {
                groupings.add(category.toArray(new String[category.size()]));
            }
        }
        return groupings;
    }

    private Record aggregatePerGrouping(int tenantId, String[] path, Iterator<Record> iterator, int actualNoOfRecords,
                                        AggregateRequest aggregateRequest)
            throws AnalyticsException {
        Map<String, AggregateFunction> perAliasAggregateFunction = initPerAliasAggregateFunctions(aggregateRequest);
        Record aggregatedRecord;
        while (iterator.hasNext()) {
            Record record = iterator.next();
            for (AggregateField field : aggregateRequest.getFields()) {
                AggregateFunction function = perAliasAggregateFunction.get(field.getAlias());
                RecordContext recordValues = RecordContext.create(record.getValues());
                function.process(recordValues);
            }
        }
        Map<String, Object> aggregatedValues = generateAggregateRecordValues(path, actualNoOfRecords, aggregateRequest,
                                                                             perAliasAggregateFunction);
        aggregatedRecord = new Record(tenantId, aggregateRequest.getTableName(), aggregatedValues);
        return aggregatedRecord;
    }

    private List<SearchResultEntry> getSearchResultEntries(int tenantId, String[] path,
                                                           AggregateRequest aggregateRequest)
            throws AnalyticsException {
        List<SearchResultEntry> searchResultEntries;
        if (aggregateRequest.getGroupByField() != null && !aggregateRequest.getGroupByField().isEmpty()) {
            int recordCount = aggregateRequest.getNoOfRecords() > 0 ? aggregateRequest.getNoOfRecords() : Integer.MAX_VALUE;
            AnalyticsDrillDownRequest analyticsDrillDownRequest = new AnalyticsDrillDownRequest();
            analyticsDrillDownRequest.setTableName(aggregateRequest.getTableName());
            analyticsDrillDownRequest.setQuery(aggregateRequest.getQuery());
            analyticsDrillDownRequest.setRecordStartIndex(0);
            analyticsDrillDownRequest.setRecordCount(recordCount);
            Map<String, List<String>> groupByCategory = new HashMap<>();
            List<String> groupByValue = new ArrayList<>();
            groupByValue.addAll(Arrays.asList(path));
            groupByCategory.put(aggregateRequest.getGroupByField(), groupByValue);
            analyticsDrillDownRequest.setCategoryPaths(groupByCategory);
            searchResultEntries = this.getDrillDownRecords(tenantId, analyticsDrillDownRequest, null, null);
        } else {
            if (aggregateRequest.getNoOfRecords() > 0) {
                searchResultEntries = this.search(tenantId, aggregateRequest.getTableName(), aggregateRequest.getQuery(),
                                                  0, aggregateRequest.getNoOfRecords(), null);
            } else {
                throw new AnalyticsException("No of records to be iterated is missing.. ( Parameter : NoOfRecords is zero..)");
            }
        }
        return searchResultEntries;
    }

    private Map<String, Object> generateAggregateRecordValues(String[] path, int actualNoOfRecords,
                                                              AggregateRequest aggregateRequest,
                                                              Map<String, AggregateFunction> perAliasAggregateFunction)
            throws AnalyticsException {
        Map<String, Object> aggregatedValues = new HashMap<>();
        String luceneQuery = "*:*";
        if (aggregateRequest.getQuery() != null && !aggregateRequest.getQuery().isEmpty()) {
            luceneQuery = aggregateRequest.getQuery();
        }
        for (AggregateField field : aggregateRequest.getFields()) {
            String alias = field.getAlias();
            Object result = perAliasAggregateFunction.get(alias).finish();
            aggregatedValues.put(alias, result);
        }
        if (aggregateRequest.getGroupByField() != null && !aggregateRequest.getGroupByField().isEmpty()) {
            aggregatedValues.put(aggregateRequest.getGroupByField(),
                                 path);
        }
        aggregatedValues.put(LUCENE_QUERY_FOR_AGGREGATION, luceneQuery);
        aggregatedValues.put(NO_OF_RECORDS, actualNoOfRecords);
        return aggregatedValues;
    }

    private Map<String, AggregateFunction> initPerAliasAggregateFunctions(
            AggregateRequest aggregateRequest)
            throws AnalyticsException {
        Map<String, AggregateFunction> perAliasAggregateFunction = new HashMap<>();
        for (AggregateField field : aggregateRequest.getFields()) {
            AggregateFunction function = getAggregateFunctionFactory().create(field.getAggregateFunction(),
                                                                              field.getAggregateVariables());
            if (function == null) {
                throw new AnalyticsException("Unknown aggregate function!");
            } else if (field.getAlias() == null || field.getAlias().isEmpty()) {
                throw new AnalyticsException("One of the aggregating field alias is not provided");
            }
            perAliasAggregateFunction.put(field.getAlias(), function);
        }
        return perAliasAggregateFunction;
    }

    private static List<String> getRecordIds(List<SearchResultEntry> searchResults) {
        List<String> ids = new ArrayList<>();
        for (SearchResultEntry searchResult : searchResults) {
            ids.add(searchResult.getId());
        }
        return ids;
    }

    public synchronized void reIndex(int tenantId, String table, long startTime, long endTime)
            throws AnalyticsException {
        if (this.reIndexWorkerExecutor == null) {
            this.reIndexWorkerExecutor = new ThreadPoolExecutor(0, REINDEX_THREAD_COUNT,
                                                                Long.MAX_VALUE, TimeUnit.SECONDS,
                                                                new ArrayBlockingQueue<Runnable>(REINDEX_QUEUE_LIMIT));
        }
        try {
            this.reIndexWorkerExecutor.submit(new ReIndexWorker(tenantId, this, table, startTime, endTime));
        } catch (RejectedExecutionException e) {
            String msg = "Reindex operation limit has reached: " + REINDEX_QUEUE_LIMIT;
            throw new AnalyticsException(msg);
        }
    }

    /*private static class StreamingAggregateRecordIterator implements AnalyticsIterator<Record> {

        private static Log logger = LogFactory.getLog(StreamingAggregateRecordIterator.class);
        private AggregateRequest request;
        private List<String[]> groupings;
        private int tenantId;
        private String[] currentGrouping;
        private AnalyticsDataIndexer indexer;
        private Record currentRecord;
        public StreamingAggregateRecordIterator(int tenantId, List<String[]> uniqueGroupings,
                                                AggregateRequest request,
                                                AnalyticsDataIndexer indexer) {
            this.request = request;
            this.tenantId = tenantId;
            this.groupings = uniqueGroupings;
            this.indexer = indexer;
        }

        @Override
        public void close() throws IOException {
            this.request = null;
            this.currentGrouping = null;
            this.groupings = null;
            this.currentRecord = null;
        }

        @Override
        public synchronized boolean hasNext() {
            if (groupings != null && !groupings.isEmpty()) {
                currentGrouping = groupings.get(0);
                try {
                    if (currentRecord != null) {
                        return true;
                    } else {
                        currentRecord = getAggregatedRecord();
                    }
                } catch (AnalyticsException e) {
                    logger.error("Failed to create aggregated record: " + e.getMessage(), e);
                    throw new RuntimeException("Error while iterating aggregate records: " +
                                               e.getMessage(), e);
                }
                if (currentRecord == null) {
                    groupings.remove(currentGrouping);
                    return this.hasNext();
                } else {
                    return true;
                }
            } else {
                    return false;
            }
        }

        private Record getAggregatedRecord() throws AnalyticsException {
            List<SearchResultEntry> searchResultEntries = indexer.getSearchResultEntries(tenantId,
                currentGrouping, request);
            if (!searchResultEntries.isEmpty()) {
                List<String> recordIds = getRecordIds(searchResultEntries);
                int noOfRecords = recordIds.size();
                AnalyticsDataResponse analyticsDataResponse =
                        indexer.getAnalyticsIndexerInfo().getAnalyticsDataService().get(tenantId, request.getTableName(),
                                                                                        1, null, recordIds);
                Iterator<Record> iterator = AnalyticsDataServiceUtils.responseToIterator(indexer.getAnalyticsIndexerInfo()
                        .getAnalyticsDataService(), analyticsDataResponse);
                return indexer.aggregatePerGrouping(tenantId, currentGrouping, iterator, noOfRecords, request);
            } else {
                return null;
            }
        }

        @Override
        public synchronized Record next() {
            if (hasNext()) {
                groupings.remove(currentGrouping);
                Record tempRecord = currentRecord;
                currentRecord = null;
                return tempRecord;
            }
            return null;
        }

        @Override
        public void remove() {
            //This will not work in this iterator
        }
    }*/

    private static class NonStreamingAggregateRecordIterator implements AnalyticsIterator<Record> {

        private List<Record> records;
        private Iterator<Record> iterator;

        public NonStreamingAggregateRecordIterator(List<Record> records) {
            this.records = records;
        }

        @Override
        public void close() throws IOException {
            // ignored
        }

        @Override
        public boolean hasNext() {
            if (records == null || records.isEmpty()) {
                return false;
            } else {
                if (iterator == null) {
                    iterator = records.iterator();
                }
                return iterator.hasNext();
            }
        }

        @Override
        public Record next() {
            if (this.hasNext()) {
                return iterator.next();
            } else {
                return null;
            }
        }

        @Override
        public void remove() {
            //ignored
        }
        
    }

    /**
     * This represents an indexing worker, who does index operations in the background.
     */
    private class IndexWorker implements Runnable {
        
        private boolean stop;
        
        private Collection<Integer> shardIndices;
        
        public IndexWorker(Collection<Integer> shardIndices) {
            this.shardIndices = shardIndices;
        }
        
        public Collection<Integer> getShardIndices() {
            return shardIndices;
        }
        
        public void stop() {
            this.stop = true;
        }
        
        @Override
        public void run() {
            while (!this.stop) {
                try {
                    processIndexOperations(this.getShardIndices());
                } catch (Exception e) {
                    log.error("Error in processing index batch operations: " + e.getMessage(), e);
                }
                try {
                    Thread.sleep(getShardIndexWorkerInterval());
                } catch (InterruptedException e) {
                    break;
                }
            }
        }
    }

    /**
     * This represents a re-indexing worker, who does index operations in the background.
     */
    private static class ReIndexWorker implements Runnable {

        private AnalyticsDataIndexer indexer;
        private String tableName;
        private long fromTime;
        private int tenantId;
        private long toTime;

        public ReIndexWorker(int tenantId, AnalyticsDataIndexer indexer, String tableName, long from, long to) {
            this.indexer = indexer;
            this.tenantId = tenantId;
            this.tableName = tableName;
            this.fromTime = from;
            this.toTime = to;
        }

        @Override
        public void run() {
            DateFormat format = new SimpleDateFormat("YYYY-MM-dd HH:MM:ss.SSS");
            log.info("Re-Indexing called for table: " + tableName + " timestamp between: " +
                     format.format(new Date(fromTime)) + " and " +
                     format.format(new Date(toTime)));
            AnalyticsDataService ads = indexer.getAnalyticsDataService();
            try {
                AnalyticsDataResponse response = ads.get(tenantId, tableName, 1, null, fromTime, toTime, 0, -1);
                List<Record> recordBatch;
                int i;
                Iterator<Record> iterator = AnalyticsDataServiceUtils.responseToIterator(ads, response);
                while (iterator.hasNext()) {
                    i = 0;
                    recordBatch = new ArrayList<>();
                    while (i < org.wso2.carbon.analytics.dataservice.core.Constants.RECORDS_BATCH_SIZE && iterator.hasNext()) {
                        recordBatch.add(iterator.next());
                        i++;
                    }
                    indexer.put(recordBatch);
                }
            } catch (Exception e) {
                log.error("Error in re-indexing records: " + e.getMessage(), e);
            }
        }
        
    }

    private static class TaxonomyWorker implements Callable<Set<List<String>>> {

        private AggregateRequest aggregateRequest;
        private AnalyticsDataIndexer indexer;
        private int shardId;
        private String tableId;
        private int tenantId;

        public TaxonomyWorker(int tenantId, AnalyticsDataIndexer  indexer,int shardId, String tableId, AggregateRequest request)
                throws AnalyticsIndexException, IOException {
            this.tenantId = tenantId;
            this.indexer = indexer;
            this.tableId = tableId;
            this.shardId = shardId;
            this.aggregateRequest = request;
        }

        @Override
        public Set<List<String>> call() throws Exception {

            Set<List<String>> perShardCategorySet = new HashSet<>();
            int aggregateLevel = aggregateRequest.getAggregateLevel();
            List<String> parentPath = aggregateRequest.getParentPath();
            if (parentPath != null && !parentPath.isEmpty()) {
                this.addAllCategoriesToSet(parentPath.toArray(new String[parentPath.size()]), aggregateLevel, perShardCategorySet);
            } else {
                this.addAllCategoriesToSet(null, aggregateLevel, perShardCategorySet);
            }
            return perShardCategorySet;
        }

        private void addAllCategoriesToSet(String[] parent, int localAggregateLevel, Set<List<String>> uniqueGroups)
                throws IOException, AnalyticsException {
            TaxonomyReader taxonomyReader = new DirectoryTaxonomyReader(indexer.lookupTaxonomyIndexWriter(shardId, tableId));
            IndexReader indexReader = DirectoryReader.open(indexer.lookupIndexWriter(shardId, tableId), true);
            CategoryDrillDownRequest request = new CategoryDrillDownRequest();
            request.setFieldName(aggregateRequest.getGroupByField());
            request.setPath(parent);
            request.setTableName(aggregateRequest.getTableName());
            request.setQuery(aggregateRequest.getQuery());
            CategoryDrillDownResponse resultEntries = indexer.drilldowncategories(tenantId, indexReader, taxonomyReader, request);

            for (CategorySearchResultEntry child : resultEntries.getCategories()) {
                List<String> newParent = new ArrayList<>();
                if (parent != null && parent.length != 0) {
                    newParent.addAll(Arrays.asList(parent));
                    newParent.add(child.getCategoryValue());
                } else {
                    newParent.add(child.getCategoryValue());
                }
                if (localAggregateLevel > 0) {
                    addAllCategoriesToSet(newParent.toArray(new String[newParent.size()]), localAggregateLevel-1, uniqueGroups);
                } else if (localAggregateLevel == 0) {
                    uniqueGroups.add(newParent);
                }
            }
        }
        
    }
    
    /**
     * Base class for all index operation lookup calls;
     */
    public abstract static class IndexLookupOperationCall<T> implements Callable<T>, Serializable {

        private static final long serialVersionUID = -3795911382229854410L;
        
        protected Set<Integer> shardIndices;
        
        public void setShardIndices(Set<Integer> shardIndices) {
            this.shardIndices = shardIndices;
        }
        
        public abstract IndexLookupOperationCall<T> copy();
        
    }
    
    public static class SearchCountCall extends IndexLookupOperationCall<Integer> {

        private static final long serialVersionUID = -6551068087138398124L;

        private int tenantId;
        
        private String tableName;
        
        private String query;
        
        public SearchCountCall(int tenantId, String tableName, String query) {
            this.tenantId = tenantId;
            this.tableName = tableName;
            this.query = query;
        }
        
        @Override
        public Integer call() throws Exception {
            AnalyticsDataService ads = AnalyticsServiceHolder.getAnalyticsDataService();
            if (ads == null) {
                throw new AnalyticsException("The analytics data service implementation is not registered");
            }
            if (ads instanceof AnalyticsDataServiceImpl) {
                AnalyticsDataServiceImpl adsImpl = (AnalyticsDataServiceImpl) ads;
                return adsImpl.getIndexer().doSearchCount(this.shardIndices, this.tenantId, this.tableName,
                                                          this.query);
            }
            return 0;
        }

        @Override
        public IndexLookupOperationCall<Integer> copy() {
            return new SearchCountCall(this.tenantId, this.tableName, this.query);
        }
        
    }
    
    public static class SearchCall extends IndexLookupOperationCall<List<SearchResultEntry>> {

        private static final long serialVersionUID = -6551068087138398124L;

        private int tenantId;
        
        private String tableName;
        
        private String query;
        
        private int start;
        
        private int count;

        private List<SortByField> sortByFields;
        
        public SearchCall(int tenantId, String tableName, String query, int start, int count, List<SortByField> sortByFields) {
            this.tenantId = tenantId;
            this.tableName = tableName;
            this.query = query;
            this.start = start;
            this.count = count;
            this.sortByFields = sortByFields;
        }
        
        @Override
        public List<SearchResultEntry> call() throws Exception {
            AnalyticsDataService ads = AnalyticsServiceHolder.getAnalyticsDataService();
            if (ads == null) {
                throw new AnalyticsException("The analytics data service implementation is not registered");
            }
            if (ads instanceof AnalyticsDataServiceImpl) {
                AnalyticsDataServiceImpl adsImpl = (AnalyticsDataServiceImpl) ads;
                return adsImpl.getIndexer().doSearch(this.shardIndices, this.tenantId, this.tableName,
                                                     this.query, this.start, this.count, sortByFields);
            }
            return new ArrayList<>();
        }

        @Override
        public IndexLookupOperationCall<List<SearchResultEntry>> copy() {
            return new SearchCall(this.tenantId, this.tableName, this.query, this.start, this.count, sortByFields);
        }
        
    }

    public static class DrillDownSearchCall extends IndexLookupOperationCall<List<SearchResultEntry>> {


        private static final long serialVersionUID = 8317130568980809116L;
        private int tenantId;
        private AnalyticsDrillDownRequest request;

        public DrillDownSearchCall(int tenantId, AnalyticsDrillDownRequest request) {
            this.tenantId = tenantId;
            this.request = request;
        }

        @Override
        public List<SearchResultEntry> call()  throws Exception{
            AnalyticsDataService ads = AnalyticsServiceHolder.getAnalyticsDataService();
            if (ads == null) {
                throw new AnalyticsException("The Analtyics data service implementation is not registered");
            }
            if (ads instanceof AnalyticsDataServiceImpl) {
                AnalyticsDataServiceImpl adsImpl = (AnalyticsDataServiceImpl) ads;
                return adsImpl.getIndexer().doDrillDownPerNode(tenantId, this.shardIndices, request, null, null);
            }
            return new ArrayList<>();
        }


        @Override
        public IndexLookupOperationCall<List<SearchResultEntry>> copy() {
            return new DrillDownSearchCall(tenantId, request);
        }
        
    }

    public static class DrillDownSearchCountCall extends IndexLookupOperationCall<Double> {


        private static final long serialVersionUID = -2319119330228041861L;
        private int tenantId;
        private AnalyticsDrillDownRequest request;

        public DrillDownSearchCountCall(int tenantId,
                                        AnalyticsDrillDownRequest request) {
            this.tenantId = tenantId;
            this.request = request;
        }

        @Override
        public IndexLookupOperationCall<Double> copy() {
            return new DrillDownSearchCountCall(tenantId, request);
        }

        @Override
        public Double call() throws Exception {
            AnalyticsDataService ads = AnalyticsServiceHolder.getAnalyticsDataService();
            if (ads == null) {
                throw new AnalyticsException("The Analytics data service implementation is not registered");
            }
            if (ads instanceof AnalyticsDataServiceImpl) {
                AnalyticsDataServiceImpl adsImpl = (AnalyticsDataServiceImpl) ads;
                return adsImpl.getIndexer().doDrillDownCountPerNode(tenantId, this.shardIndices, request, null, null);
            }
            return 0.0;
        }
        
    }

    public static class DrillDownCategoriesCall extends IndexLookupOperationCall<CategoryDrillDownResponse> {


        private static final long serialVersionUID = -2277888731238692285L;
        private int tenantId;
        private CategoryDrillDownRequest request;

        public DrillDownCategoriesCall(int tenantId,
                                       CategoryDrillDownRequest request) {
            this.tenantId = tenantId;
            this.request = request;
        }

        @Override
        public IndexLookupOperationCall<CategoryDrillDownResponse> copy() {
            return new DrillDownCategoriesCall(tenantId, request);
        }

        @Override
        public CategoryDrillDownResponse call() throws Exception {
            AnalyticsDataService ads = AnalyticsServiceHolder.getAnalyticsDataService();
            if (ads == null) {
                throw new AnalyticsException("The Analytics data service implementation is not registered");
            }
            if (ads instanceof AnalyticsDataServiceImpl) {
                AnalyticsDataServiceImpl adsImpl = (AnalyticsDataServiceImpl) ads;
                return adsImpl.getIndexer().getDrillDownCategories(tenantId, this.shardIndices, request);
            }
            return new CategoryDrillDownResponse(new ArrayList<CategorySearchResultEntry>(0));
        }
        
    }

    public static class DrillDownRangeCountCall extends IndexLookupOperationCall<List<AnalyticsDrillDownRange>> {

        private static final long serialVersionUID = 4949911704640332561L;
        private int tenantId;
        private AnalyticsDrillDownRequest request;

        public DrillDownRangeCountCall(int tenantId,
                                       AnalyticsDrillDownRequest request) {
            this.tenantId = tenantId;
            this.request = request;
        }

        @Override
        public IndexLookupOperationCall<List<AnalyticsDrillDownRange>> copy() {
            return new DrillDownRangeCountCall(tenantId, request);
        }

        @Override
        public List<AnalyticsDrillDownRange> call() throws Exception {
            AnalyticsDataService ads = AnalyticsServiceHolder.getAnalyticsDataService();
            if (ads == null) {
                throw new AnalyticsException("The Analytics data service implementation is not registered");
            }
            if (ads instanceof AnalyticsDataServiceImpl) {
                AnalyticsDataServiceImpl adsImpl = (AnalyticsDataServiceImpl) ads;
                return adsImpl.getIndexer().getAnalyticsDrillDownRanges(tenantId, this.shardIndices, request);
            }
            return new ArrayList<>();
        }
        
    }

    public static class SearchWithAggregateCall extends IndexLookupOperationCall<Set<List<String>>> {

        private static final long serialVersionUID = -5074344695392737981L;
        private int tenantId;
        private AggregateRequest request;

        public SearchWithAggregateCall(int tenantId,
                                       AggregateRequest request) {
            this.tenantId = tenantId;
            this.request = request;
        }

        @Override
        public IndexLookupOperationCall<Set<List<String>>> copy() {
            return new SearchWithAggregateCall(tenantId, request);
        }

        @Override
        public Set<List<String>> call() throws Exception {
            AnalyticsDataService ads = AnalyticsServiceHolder.getAnalyticsDataService();
            if (ads == null) {
                throw new AnalyticsException("The Analytics data service implementation is not registered");
            }
            if (ads instanceof AnalyticsDataServiceImpl) {
                AnalyticsDataServiceImpl adsImpl = (AnalyticsDataServiceImpl) ads;
                return adsImpl.getIndexer().getUniqueGroupings(tenantId, this.shardIndices, request);
            }
            return new HashSet<>();
        }
    }
    
}<|MERGE_RESOLUTION|>--- conflicted
+++ resolved
@@ -1126,13 +1126,13 @@
                                                                      range.getFrom(), range.getTo(), true, false);
             } else if (columnDefinition.getType() == AnalyticsSchema.ColumnType.FLOAT) {
                 numericRangeQuery = NumericRangeQuery.newFloatRange(rangeField,
-                        (float)range.getFrom(), (float)range.getTo(), true, false);
+                        new Double(range.getFrom()).floatValue(), new Double(range.getTo()).floatValue(), true, false);
             } else if (columnDefinition.getType() == AnalyticsSchema.ColumnType.INTEGER) {
                 numericRangeQuery = NumericRangeQuery.newIntRange(rangeField,
-                        (int)range.getFrom(),(int)range.getTo(), true, false);
+                        new Double(range.getFrom()).intValue(), new Double(range.getTo()).intValue(), true, false);
             } else if (columnDefinition.getType() == AnalyticsSchema.ColumnType.LONG) {
                 numericRangeQuery = NumericRangeQuery.newLongRange(rangeField,
-                        (long)range.getFrom(), (long)range.getTo(), true, false);
+                        new Double(range.getFrom()).longValue(), new Double(range.getTo()).longValue(), true, false);
             }
         }
         return numericRangeQuery;
@@ -1479,12 +1479,7 @@
         case STRING:
             doc.add(new TextField(name, obj.toString(), Store.NO));
             //SortedDocValuesField is to sort STRINGs and search without tokenizing
-<<<<<<< HEAD
-            doc.add(new SortedDocValuesField(name, new BytesRef(this.trimNonTokenizedIndexStringField(obj.toString())
-                                                                        .getBytes(StandardCharsets.UTF_8))));
-=======
             doc.add(new SortedDocValuesField(name, new BytesRef(this.trimNonTokenizedIndexStringField(obj.toString()).getBytes(StandardCharsets.UTF_8))));
->>>>>>> e44aad00
             doc.add(new StringField(Constants.NON_TOKENIZED_FIELD_PREFIX + name,
                                     this.trimNonTokenizedIndexStringField(obj.toString()), Store.NO));
             break;
@@ -1930,7 +1925,7 @@
             for (AggregateField field : aggregateRequest.getFields()) {
                 AggregateFunction function = perAliasAggregateFunction.get(field.getAlias());
                 RecordContext recordValues = RecordContext.create(record.getValues());
-                function.process(recordValues);
+                function.process(recordValues, field.getAggregateVariables());
             }
         }
         Map<String, Object> aggregatedValues = generateAggregateRecordValues(path, actualNoOfRecords, aggregateRequest,
@@ -1995,8 +1990,7 @@
             throws AnalyticsException {
         Map<String, AggregateFunction> perAliasAggregateFunction = new HashMap<>();
         for (AggregateField field : aggregateRequest.getFields()) {
-            AggregateFunction function = getAggregateFunctionFactory().create(field.getAggregateFunction(),
-                                                                              field.getAggregateVariables());
+            AggregateFunction function = getAggregateFunctionFactory().create(field.getAggregateFunction());
             if (function == null) {
                 throw new AnalyticsException("Unknown aggregate function!");
             } else if (field.getAlias() == null || field.getAlias().isEmpty()) {
