--- conflicted
+++ resolved
@@ -391,18 +391,6 @@
                 this.remoteCommunicator.put(member, records);
             }
         } catch (Exception e) {
-<<<<<<< HEAD
-            if (member != null) {
-                String msg = "Error in sending remote record batch put to member: " + member + ": " + e.getMessage() +
-                             " -> adding to staging area for later pickup..";
-                if (!this.suppressWarnMessagesInactiveMembers.contains(member.hashCode())) {
-                    log.warn(msg);
-                } else {
-                    log.debug(msg);
-                }
-                this.suppressWarnMessagesInactiveMembers.add(member.hashCode());
-            }
-=======
             String msg = "Error in sending remote record batch put to member: " + member + 
                     " with node id: " + nodeId + ": " + e.getMessage() + " -> adding to staging area for later pickup..";
             if (!this.suppressWarnMessagesInactiveMembers.contains(nodeId)) {
@@ -411,7 +399,6 @@
                 log.debug(msg);
             }
             this.suppressWarnMessagesInactiveMembers.add(nodeId);
->>>>>>> e44aad00
             this.checkFailedOperationCountRefresh();
             this.addToStaging(nodeId, records);
         }
@@ -436,18 +423,6 @@
                 this.remoteCommunicator.delete(member, tenantId, tableName, ids);
             }
         } catch (Exception e) {
-<<<<<<< HEAD
-            if (member != null) {
-                String msg = "Error in sending remote record batch delete to member: " + member + ": " + e.getMessage() +
-                             " -> adding to staging area for later pickup..";
-                if (!this.suppressWarnMessagesInactiveMembers.contains(member.hashCode())) {
-                    log.warn(msg);
-                } else {
-                    log.debug(msg);
-                }
-                this.suppressWarnMessagesInactiveMembers.add(member.hashCode());
-            }
-=======
             String msg = "Error in sending remote record batch delete to member: " + member + 
                     "with node id: " + nodeId + ": " + e.getMessage() + " -> adding to staging area for later pickup..";
             if (!this.suppressWarnMessagesInactiveMembers.contains(nodeId)) {
@@ -456,7 +431,6 @@
                 log.debug(msg);
             }
             this.suppressWarnMessagesInactiveMembers.add(nodeId);
->>>>>>> e44aad00
             this.checkFailedOperationCountRefresh();
             this.addToStaging(nodeId, tenantId, tableName, ids);
         }
