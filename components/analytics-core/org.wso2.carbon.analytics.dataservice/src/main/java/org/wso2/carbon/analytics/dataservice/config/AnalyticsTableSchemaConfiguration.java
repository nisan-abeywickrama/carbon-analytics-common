/*
*  Copyright (c) 2015, WSO2 Inc. (http://www.wso2.org) All Rights Reserved.
*
*  WSO2 Inc. licenses this file to you under the Apache License,
*  Version 2.0 (the "License"); you may not use this file except
*  in compliance with the License.
*  You may obtain a copy of the License at
*
*    http://www.apache.org/licenses/LICENSE-2.0
*
* Unless required by applicable law or agreed to in writing,
* software distributed under the License is distributed on an
* "AS IS" BASIS, WITHOUT WARRANTIES OR CONDITIONS OF ANY
* KIND, either express or implied.  See the License for the
* specific language governing permissions and limitations
* under the License.
*/
package org.wso2.carbon.analytics.dataservice.config;

import org.wso2.carbon.analytics.datasource.commons.AnalyticsSchema;
import org.wso2.carbon.analytics.datasource.commons.ColumnDefinition;

import javax.xml.bind.annotation.XmlElement;
import javax.xml.bind.annotation.XmlRootElement;
import java.util.ArrayList;
import java.util.List;

/**
 * JAXB configuration class for the analytics table schema for the Carbon application deployer.
 */

@XmlRootElement(name = "AnalyticsTableSchema")
public class AnalyticsTableSchemaConfiguration {
    private List<AnalyticsColumnDefinition> columnDefinitions;

    @XmlElement(name = "ColumnDefinition")
    public List<AnalyticsColumnDefinition> getColumnDefinitions() {
        return columnDefinitions;
    }

    public void setColumnDefinitions(List<AnalyticsColumnDefinition> columnDefinitions) {
        this.columnDefinitions = columnDefinitions;
    }

<<<<<<< HEAD
    private List<ColumnDefinition> getColumnsList() {
        List<ColumnDefinition> indexColMap = new ArrayList<>();
=======
    private List<ColumnDefinition> getAnalyticsSchemaColumns() {
       List<ColumnDefinition> schemaColumns = new ArrayList<>();
>>>>>>> d47a5e45
        if (columnDefinitions != null) {
            for (AnalyticsColumnDefinition schemaColumn : columnDefinitions) {
                ColumnDefinition columnDefinition = new ColumnDefinition();
                columnDefinition.setName(schemaColumn.columnName);
                columnDefinition.setIndexed(schemaColumn.indexed);
                columnDefinition.setScoreParam(schemaColumn.scoreParam);
                columnDefinition.setType(schemaColumn.type);
<<<<<<< HEAD
                indexColMap.add(columnDefinition);
=======
                schemaColumns.add(columnDefinition);
>>>>>>> d47a5e45
            }
        }
        return schemaColumns;
    }

    private List<String> getPrimaryKeys(){
        List<String> primaryKeys = new ArrayList<>();
        if (columnDefinitions != null){
            for (AnalyticsColumnDefinition schemaColumn: columnDefinitions){
                if (schemaColumn.isPrimaryKey()){
                    primaryKeys.add(schemaColumn.getColumnName());
                }
            }
        }
        return primaryKeys;
    }

    public AnalyticsSchema getAnalyticsSchema() {
<<<<<<< HEAD
        return new AnalyticsSchema(getColumnsList(), getPrimaryKeys());
=======
        return new AnalyticsSchema(getAnalyticsSchemaColumns(), getPrimaryKeys());
>>>>>>> d47a5e45
    }

    public static class AnalyticsColumnDefinition {
        private String columnName;
        private AnalyticsSchema.ColumnType type;
        private boolean scoreParam = false;
        private boolean indexed = false;
        private boolean primaryKey = false;

        @XmlElement(name = "Name")
        public String getColumnName() {
            return columnName;
        }

        public void setColumnName(String columnName) {
            this.columnName = columnName;
        }

        @XmlElement(name = "Type")
        public AnalyticsSchema.ColumnType getType() {
            return type;
        }

        public void setType(AnalyticsSchema.ColumnType indexType) {
            this.type = indexType;
        }

        @XmlElement(name = "EnableScoreParam")
        public boolean isScoreParam() {
            return scoreParam;
        }

        public void setScoreParam(boolean scoreParam) {
            this.scoreParam = scoreParam;
        }

        @XmlElement(name = "EnableIndexing")
        public boolean isIndexed() {
            return indexed;
        }

        public void setIndexed(boolean indexed) {
            this.indexed = indexed;
        }

        @XmlElement (name = "IsPrimaryKey")
        public boolean isPrimaryKey() {
            return primaryKey;
        }

        public void setPrimaryKey(boolean primaryKey) {
            this.primaryKey = primaryKey;
        }
    }
}<|MERGE_RESOLUTION|>--- conflicted
+++ resolved
@@ -42,13 +42,8 @@
         this.columnDefinitions = columnDefinitions;
     }
 
-<<<<<<< HEAD
-    private List<ColumnDefinition> getColumnsList() {
-        List<ColumnDefinition> indexColMap = new ArrayList<>();
-=======
     private List<ColumnDefinition> getAnalyticsSchemaColumns() {
        List<ColumnDefinition> schemaColumns = new ArrayList<>();
->>>>>>> d47a5e45
         if (columnDefinitions != null) {
             for (AnalyticsColumnDefinition schemaColumn : columnDefinitions) {
                 ColumnDefinition columnDefinition = new ColumnDefinition();
@@ -56,11 +51,7 @@
                 columnDefinition.setIndexed(schemaColumn.indexed);
                 columnDefinition.setScoreParam(schemaColumn.scoreParam);
                 columnDefinition.setType(schemaColumn.type);
-<<<<<<< HEAD
-                indexColMap.add(columnDefinition);
-=======
                 schemaColumns.add(columnDefinition);
->>>>>>> d47a5e45
             }
         }
         return schemaColumns;
@@ -79,11 +70,7 @@
     }
 
     public AnalyticsSchema getAnalyticsSchema() {
-<<<<<<< HEAD
-        return new AnalyticsSchema(getColumnsList(), getPrimaryKeys());
-=======
         return new AnalyticsSchema(getAnalyticsSchemaColumns(), getPrimaryKeys());
->>>>>>> d47a5e45
     }
 
     public static class AnalyticsColumnDefinition {
