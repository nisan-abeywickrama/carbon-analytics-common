--- conflicted
+++ resolved
@@ -316,8 +316,7 @@
      */
     public List<AnalyticsDrillDownRange> drillDownRangeCount(int tenantId, AnalyticsDrillDownRequest drillDownRequest)
         throws AnalyticsIndexException;
-<<<<<<< HEAD
-
+    
     /**
      * Returns a list of records containing the aggregate values computed over the given fields map
      * , grouped by a predefined FACET field.
@@ -329,9 +328,6 @@
      * @return List of records of which the record values will be the aggregate values of the given fields
      */
     public List<Record> searchWithAggregates(int tenantId, AggregateRequest aggregateRequest) throws AnalyticsException;
-=======
-    
->>>>>>> dbfbd55d
     /**
      * This method waits until the current indexing operations for the system is done.
      * @param maxWait Maximum amount of time in milliseconds, if the time is reached, 
@@ -340,7 +336,7 @@
      * @throws AnalyticsException 
      */
     public void waitForIndexing(long maxWait) throws AnalyticsTimeoutException, AnalyticsException;
-
+    
     /**
      * This method waits until the current indexing operations for a specific table is done.
      * @param tenantId The tenant id
@@ -351,7 +347,7 @@
      * @throws AnalyticsException 
      */
     public void waitForIndexing(int tenantId, String tableName, long maxWait) throws AnalyticsTimeoutException, AnalyticsException;
-    
+
     /**
      * Destroys and frees any resources taken up by the analytics data service implementation.
      */
