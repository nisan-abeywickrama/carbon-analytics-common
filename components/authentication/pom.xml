<?xml version="1.0" encoding="utf-8"?>
<!--
  ~ Copyright (c) 2017, WSO2 Inc. (http://www.wso2.org) All Rights Reserved.
  ~
  ~ WSO2 Inc. licenses this file to you under the Apache License,
  ~ Version 2.0 (the "License"); you may not use this file except
  ~ in compliance with the License.
  ~ You may obtain a copy of the License at
  ~
  ~     http://www.apache.org/licenses/LICENSE-2.0
  ~
  ~ Unless required by applicable law or agreed to in writing,
  ~ software distributed under the License is distributed on an
  ~ "AS IS" BASIS, WITHOUT WARRANTIES OR CONDITIONS OF ANY
  ~ KIND, either express or implied.  See the License for the
  ~ specific language governing permissions and limitations
  ~ under the License.
  -->
<project xmlns="http://maven.apache.org/POM/4.0.0" xmlns:xsi="http://www.w3.org/2001/XMLSchema-instance" xsi:schemaLocation="http://maven.apache.org/POM/4.0.0 http://maven.apache.org/maven-v4_0_0.xsd">

    <parent>
        <groupId>org.wso2.carbon.analytics-common</groupId>
        <artifactId>org.wso2.carbon.analytics-common.parent</artifactId>
<<<<<<< HEAD
        <version>6.1.20-SNAPSHOT</version>
=======
        <version>6.1.21-SNAPSHOT</version>
>>>>>>> e3eece21
        <relativePath>../../pom.xml</relativePath>
    </parent>

    <modelVersion>4.0.0</modelVersion>
    <artifactId>authentication</artifactId>
    <packaging>pom</packaging>
    <name>WSO2 Carbon - Authenticator Aggregator Module</name>
    <url>http://wso2.org</url>

    <modules>
        <module>org.wso2.carbon.analytics.idp.client</module>
    </modules>
</project><|MERGE_RESOLUTION|>--- conflicted
+++ resolved
@@ -21,11 +21,7 @@
     <parent>
         <groupId>org.wso2.carbon.analytics-common</groupId>
         <artifactId>org.wso2.carbon.analytics-common.parent</artifactId>
-<<<<<<< HEAD
-        <version>6.1.20-SNAPSHOT</version>
-=======
         <version>6.1.21-SNAPSHOT</version>
->>>>>>> e3eece21
         <relativePath>../../pom.xml</relativePath>
     </parent>
 
