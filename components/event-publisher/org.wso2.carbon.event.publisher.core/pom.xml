<?xml version="1.0" encoding="utf-8"?>
<!--
  ~ Copyright (c) 2015, WSO2 Inc. (http://www.wso2.org) All Rights Reserved.
  ~
  ~ WSO2 Inc. licenses this file to you under the Apache License,
  ~ Version 2.0 (the "License"); you may not use this file except
  ~ in compliance with the License.
  ~ You may obtain a copy of the License at
  ~
  ~     http://www.apache.org/licenses/LICENSE-2.0
  ~
  ~ Unless required by applicable law or agreed to in writing,
  ~ software distributed under the License is distributed on an
  ~ "AS IS" BASIS, WITHOUT WARRANTIES OR CONDITIONS OF ANY
  ~ KIND, either express or implied.  See the License for the
  ~ specific language governing permissions and limitations
  ~ under the License.
  -->
<project xmlns="http://maven.apache.org/POM/4.0.0" xmlns:xsi="http://www.w3.org/2001/XMLSchema-instance" xsi:schemaLocation="http://maven.apache.org/POM/4.0.0 http://maven.apache.org/maven-v4_0_0.xsd">

    <parent>
        <groupId>org.wso2.carbon.analytics-common</groupId>
        <artifactId>event-publisher</artifactId>
        <version>5.0.9-SNAPSHOT</version>
        <relativePath>../pom.xml</relativePath>
    </parent>

    <modelVersion>4.0.0</modelVersion>
    <artifactId>org.wso2.carbon.event.publisher.core</artifactId>
    <packaging>bundle</packaging>
    <name>WSO2 Carbon - Event Publisher Core</name>
    <description>org.wso2.carbon.event.publisher.core provides the core functionality for event
        publisher
    </description>
    <url>http://wso2.org</url>

    <dependencies>
        <dependency>
            <groupId>org.wso2.carbon</groupId>
            <artifactId>org.wso2.carbon.core</artifactId>
        </dependency>
        <dependency>
            <groupId>org.wso2.carbon.analytics-common</groupId>
            <artifactId>org.wso2.carbon.event.application.deployer</artifactId>
        </dependency>
        <dependency>
            <groupId>org.wso2.carbon</groupId>
            <artifactId>org.wso2.carbon.utils</artifactId>
        </dependency>
        <dependency>
            <groupId>org.wso2.carbon.analytics-common</groupId>
            <artifactId>org.wso2.carbon.event.output.adapter.core</artifactId>
        </dependency>
        <dependency>
            <groupId>org.wso2.carbon.analytics-common</groupId>
            <artifactId>org.wso2.carbon.event.statistics</artifactId>
        </dependency>
        <dependency>
            <groupId>org.wso2.carbon.analytics-common</groupId>
            <artifactId>org.wso2.carbon.event.stream.core</artifactId>
        </dependency>
        <dependency>
            <groupId>org.wso2.carbon.analytics-common</groupId>
            <artifactId>org.wso2.carbon.event.processor.manager.core</artifactId>
        </dependency>
        <dependency>
<<<<<<< HEAD
            <groupId>org.wso2.carbon.metrics</groupId>
            <artifactId>org.wso2.carbon.metrics.manager</artifactId>
=======
            <groupId>org.wso2.carbon.analytics-common</groupId>
            <artifactId>org.wso2.carbon.databridge.commons</artifactId>
>>>>>>> d6abaed7
        </dependency>
    </dependencies>

    <build>
        <plugins>
            <plugin>
                <groupId>org.apache.felix</groupId>
                <artifactId>maven-scr-plugin</artifactId>
                <executions>
                    <execution>
                        <id>generate-scr-descriptor</id>
                        <goals>
                            <goal>scr</goal>
                        </goals>
                    </execution>
                </executions>
            </plugin>
            <plugin>
                <groupId>org.apache.felix</groupId>
                <artifactId>maven-bundle-plugin</artifactId>
                <extensions>true</extensions>
                <configuration>
                    <instructions>
                        <Bundle-SymbolicName>${project.artifactId}</Bundle-SymbolicName>
                        <Bundle-Name>${project.artifactId}</Bundle-Name>
                        <Private-Package>
                            org.wso2.carbon.event.publisher.core.internal,
                            org.wso2.carbon.event.publisher.core.internal.*
                        </Private-Package>
                        <Export-Package>
                            !org.wso2.carbon.event.publisher.core.internal,
                            !org.wso2.carbon.event.publisher.core.internal.*,
                            org.wso2.carbon.event.publisher.core.*
                        </Export-Package>
                        <Import-Package>
                            !javax.xml.namespace,
                            javax.xml.namespace; version=0.0.0,
                            *;resolution:=optional
                        </Import-Package>
                        <DynamicImport-Package>*</DynamicImport-Package>
                        <Axis2Deployer>EventPublisherDeployer</Axis2Deployer>
                        <Axis2RequiredServices>
                            org.wso2.carbon.event.publisher.core.EventPublisherService
                        </Axis2RequiredServices>
                    </instructions>
                </configuration>
            </plugin>
        </plugins>
    </build>

</project><|MERGE_RESOLUTION|>--- conflicted
+++ resolved
@@ -64,13 +64,12 @@
             <artifactId>org.wso2.carbon.event.processor.manager.core</artifactId>
         </dependency>
         <dependency>
-<<<<<<< HEAD
+            <groupId>org.wso2.carbon.analytics-common</groupId>
+            <artifactId>org.wso2.carbon.databridge.commons</artifactId>
+        </dependency>
+        <dependency>
             <groupId>org.wso2.carbon.metrics</groupId>
             <artifactId>org.wso2.carbon.metrics.manager</artifactId>
-=======
-            <groupId>org.wso2.carbon.analytics-common</groupId>
-            <artifactId>org.wso2.carbon.databridge.commons</artifactId>
->>>>>>> d6abaed7
         </dependency>
     </dependencies>
 
