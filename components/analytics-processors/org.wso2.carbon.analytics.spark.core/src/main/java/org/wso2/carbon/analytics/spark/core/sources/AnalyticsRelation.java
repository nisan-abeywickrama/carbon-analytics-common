/*
 * Copyright (c) 2015, WSO2 Inc. (http://www.wso2.org) All Rights Reserved.
 *
 * WSO2 Inc. licenses this file to you under the Apache License,
 * Version 2.0 (the "License"); you may not use this file except
 * in compliance with the License.
 * You may obtain a copy of the License at
 *
 *     http://www.apache.org/licenses/LICENSE-2.0
 *
 * Unless required by applicable law or agreed to in writing,
 * software distributed under the License is distributed on an
 * "AS IS" BASIS, WITHOUT WARRANTIES OR CONDITIONS OF ANY
 * KIND, either express or implied.  See the License for the
 * specific language governing permissions and limitations
 * under the License.
 */

package org.wso2.carbon.analytics.spark.core.sources;

import org.apache.commons.logging.Log;
import org.apache.commons.logging.LogFactory;
import org.apache.spark.Dependency;
import org.apache.spark.SparkContext;
import org.apache.spark.rdd.RDD;
import org.apache.spark.sql.DataFrame;
import org.apache.spark.sql.Row;
import org.apache.spark.sql.SQLContext;
import org.apache.spark.sql.sources.BaseRelation;
import org.apache.spark.sql.sources.InsertableRelation;
import org.apache.spark.sql.sources.TableScan;
import org.apache.spark.sql.types.StructType;
import org.wso2.carbon.analytics.dataservice.core.AnalyticsDataService;
import org.wso2.carbon.analytics.dataservice.core.Constants;
import org.wso2.carbon.analytics.datasource.commons.AnalyticsSchema;
import org.wso2.carbon.analytics.datasource.commons.exception.AnalyticsException;
import org.wso2.carbon.analytics.datasource.commons.exception.AnalyticsTableNotAvailableException;
import org.wso2.carbon.analytics.spark.core.internal.ServiceHolder;
import org.wso2.carbon.analytics.spark.core.rdd.AnalyticsRDD;
import org.wso2.carbon.analytics.spark.core.util.AnalyticsConstants;
import org.wso2.carbon.analytics.spark.core.util.AnalyticsConstants.IncrementalWindowUnit;
import org.wso2.carbon.analytics.spark.core.util.CarbonScalaUtils;
import org.wso2.carbon.analytics.spark.core.util.IncrementalUtils;
import org.wso2.carbon.base.MultitenantConstants;

import scala.collection.Seq;
import scala.reflect.ClassTag;
import scala.reflect.ClassTag$;

import java.io.Serializable;
import java.util.ArrayList;
import java.util.Arrays;
import java.util.Calendar;
import java.util.List;

import static org.wso2.carbon.analytics.spark.core.util.AnalyticsCommonUtils.extractFieldsFromColumns;
import static org.wso2.carbon.analytics.spark.core.util.AnalyticsCommonUtils.extractFieldsFromString;
import static org.wso2.carbon.analytics.spark.core.util.AnalyticsCommonUtils.isEmptyAnalyticsSchema;
import static org.wso2.carbon.analytics.spark.core.util.AnalyticsCommonUtils.isEmptySchema;

/**
 * This class represents a Spark SQL relation with respect to the Analytics Data Service.
 */
public class AnalyticsRelation extends BaseRelation implements TableScan,
                                                               InsertableRelation, Serializable {

    private static final long serialVersionUID = -7773419083178608517L;
    private static final Log log = LogFactory.getLog(AnalyticsRelation.class);

    private SQLContext sqlContext;
    private StructType schema;
    private int tenantId;
    private String tableName;
    private String recordStore;
    private boolean incEnable;
    private String incID;
    private int incBuffer;
    private boolean globalTenantAccess;
    private IncrementalWindowUnit windowUnit;
    private String schemaString;
    private String primaryKeys;
    private boolean mergeFlag;

    public AnalyticsRelation() {
    }

    public AnalyticsRelation(int tenantId, String recordStore, String tableName,
                             SQLContext sqlContext, String incParams,
                             boolean globalTenantAccess, String schemaString, String primaryKeys, boolean mergeFlag) {
        this.tenantId = tenantId;
        this.recordStore = recordStore;
        this.tableName = tableName;
        this.sqlContext = sqlContext;
        try {
            AnalyticsSchema analyticsSchema = ServiceHolder.getAnalyticsDataService().getTableSchema(
                    tenantId, tableName);
            if (isEmptyAnalyticsSchema(analyticsSchema)) {
                log.warn(this.tableName + " table created with an empty schema. Aborting creating the relation");
                throw new RuntimeException("Analytics Relation created with an empty schema for " +
                                           "table" + this.tableName);
            } else {
                this.schema = new StructType(extractFieldsFromColumns(analyticsSchema.getColumns()));
            }
        } catch (AnalyticsException e) {
            String msg = "Failed to load the schema for table " + tableName + " : " + e.getMessage();
            log.error(msg, e);
            throw new RuntimeException(msg, e);
        }
        setIncParams(incParams);
        this.globalTenantAccess = globalTenantAccess;
        this.schemaString = schemaString;
        this.primaryKeys = primaryKeys;
        this.mergeFlag = mergeFlag;
    }

    public AnalyticsRelation(int tenantId, String recordStore, String tableName,
                             SQLContext sqlContext, StructType schema, String incParams,
                             boolean globalTenantAccess, String schemaString, String primaryKeys, boolean mergeFlag) {
        this.tenantId = tenantId;
        this.tableName = tableName;
        this.recordStore = recordStore;
        this.sqlContext = sqlContext;
        this.schema = schema;
        setIncParams(incParams);
        this.globalTenantAccess = globalTenantAccess;
        this.schemaString = schemaString;
        this.primaryKeys = primaryKeys;
        this.mergeFlag = mergeFlag;
    }

    private void setIncParams(String incParamStr) {
        if(!incParamStr.isEmpty()) {
            this.incEnable = true;
            logDebug("Incremental processing enabled. Setting incremental parameters " + incParamStr);
            String[] splits = incParamStr.split("\\s*,\\s*");
            if (splits.length == 2) {
                this.incID = splits[0];
                this.windowUnit = IncrementalWindowUnit.valueOf(splits[1].toUpperCase());
                this.incBuffer = 1;
            } else if (splits.length == 3) {
                this.incID = splits[0];
                this.windowUnit = IncrementalWindowUnit.valueOf(splits[1].toUpperCase());
                this.incBuffer = Integer.parseInt(splits[2]);
            } else {
                String msg = "Error while setting incremental processing parameters : " + incParamStr;
                log.error(msg);
                throw new RuntimeException(msg);
            }
        } else {
            logDebug("Incremental processing disabled");
            this.incEnable = false;
        }
    }

    @SuppressWarnings("unchecked")
    @Override
    public RDD<Row> buildScan() {
        if (isEmptySchema(this.schema)) {
            String msg = "Unable to scan through the table as the schema " +
                         "is unavailable for " + this.tableName;
            log.error(msg);
            throw new RuntimeException(msg);
        }
        long startTime, endTime;
        if (this.incEnable) {
            try {
                startTime = ServiceHolder.getIncrementalMetaStore().getLastProcessedTimestamp(
                        this.tenantId, this.incID, true);
                if (startTime > 0) {
                    if (this.windowUnit != null) {
                        startTime = IncrementalUtils.getIncrementalStartTime(startTime, windowUnit, incBuffer);
                    } else {
                        startTime += 1;
                    }
                }
                endTime = System.currentTimeMillis() + AnalyticsConstants.INC_END_TIME_BUFFER_MS;
            } catch (AnalyticsException e) {
                throw new RuntimeException(e);
            }
        } else {
            startTime = Long.MIN_VALUE;
            endTime = Long.MAX_VALUE;
        }
        int targetTenantId;
        if (this.globalTenantAccess) {
            if (this.tenantId == MultitenantConstants.SUPER_TENANT_ID) {
                targetTenantId = Constants.GLOBAL_TENANT_TABLE_ACCESS_TENANT_ID;
            } else {
                throw new RuntimeException("Global tenant read can only be done by the super tenant");
            }
        } else {
            targetTenantId = this.tenantId;
        }
        return getAnalyticsRDD(targetTenantId, this.tableName,
                                new ArrayList<>(Arrays.asList(this.schema.fieldNames())),
                                this.sqlContext.sparkContext(), scala.collection.Seq$.MODULE$.empty(),
                                ClassTag$.MODULE$.<Row>apply(Row.class), startTime, endTime, this.incEnable,
                                this.incID);
    }

    private void logDebug(String s) {
        if (log.isDebugEnabled()) {
            log.debug(s);
        }
    }

    @Override
    public SQLContext sqlContext() {
        return this.sqlContext;
    }

    @Override
    public StructType schema() {
        if (isEmptySchema(this.schema)) {
            log.warn("No schema is available for table " + this.tableName);
        }
        return schema;
    }

    @Override
    public void insert(final DataFrame data, boolean overwrite) {
        AnalyticsDataService dataService = ServiceHolder.getAnalyticsDataService();
        int targetTenantId;
        if (this.globalTenantAccess) {
            targetTenantId = Constants.GLOBAL_TENANT_TABLE_ACCESS_TENANT_ID;
        } else {
            targetTenantId = this.tenantId;
        }
        try {
            AnalyticsSchema tempSchema;
            try {
                tempSchema = dataService.getTableSchema(targetTenantId, this.tableName);
            } catch (AnalyticsTableNotAvailableException e) {
                tempSchema = null;
            }
            if (overwrite && !isEmptyAnalyticsSchema(tempSchema)) {                
                dataService.deleteTable(targetTenantId, this.tableName);
                if (!dataService.listRecordStoreNames().contains(this.recordStore)) {
                    throw new RuntimeException("Unknown record store name " + this.recordStore);
                }
                dataService.createTable(targetTenantId, this.recordStore, this.tableName);
                dataService.setTableSchema(targetTenantId, this.tableName, tempSchema);
            }
            this.writeDataFrameToDAL(data);
        } catch (AnalyticsException e) {
            String msg = "Error while inserting data into table " + this.tableName + " : " + e.getMessage();
            log.error(msg, e);
            throw new RuntimeException(msg, e);
        }
    }

    private void writeDataFrameToDAL(DataFrame data) {
        for (int i = 0; i < data.rdd().partitions().length; i++) {
            data.sqlContext().sparkContext().runJob(data.rdd(),
                                                    new AnalyticsWritingFunction(this.tenantId, this.tableName, data.schema(),
                                                    this.globalTenantAccess, this.schemaString, this.primaryKeys, this.mergeFlag, 
                                                    this.recordStore), CarbonScalaUtils.getNumberSeq(i, i + 1), 
                                                    false, ClassTag$.MODULE$.Unit());
        }
    }

<<<<<<< HEAD

    protected AnalyticsRDD getAnalyticsRDD(int tenantId, String tableName, List<String> columns, 
            SparkContext sparkContext, Seq<Dependency<?>> deps, ClassTag<Row> evidence, long startTime, long endTime, 
            boolean incEnable, String incID) {
        return new AnalyticsRDD(tenantId, tableName, columns, sparkContext, deps, evidence, startTime, endTime, incEnable, incID);
    }
=======
>>>>>>> 676845dd
}
<|MERGE_RESOLUTION|>--- conflicted
+++ resolved
@@ -259,13 +259,9 @@
         }
     }
 
-<<<<<<< HEAD
-
     protected AnalyticsRDD getAnalyticsRDD(int tenantId, String tableName, List<String> columns, 
             SparkContext sparkContext, Seq<Dependency<?>> deps, ClassTag<Row> evidence, long startTime, long endTime, 
             boolean incEnable, String incID) {
         return new AnalyticsRDD(tenantId, tableName, columns, sparkContext, deps, evidence, startTime, endTime, incEnable, incID);
     }
-=======
->>>>>>> 676845dd
 }
