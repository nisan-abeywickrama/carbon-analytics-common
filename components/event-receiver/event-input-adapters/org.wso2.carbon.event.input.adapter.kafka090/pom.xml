--- conflicted
+++ resolved
@@ -22,11 +22,7 @@
     <parent>
         <groupId>org.wso2.carbon.analytics-common</groupId>
         <artifactId>event-input-adapters</artifactId>
-<<<<<<< HEAD
-        <version>5.1.61-SNAPSHOT</version>
-=======
         <version>5.1.63-SNAPSHOT</version>
->>>>>>> 1634fe0e
         <relativePath>../pom.xml</relativePath>
     </parent>
 
