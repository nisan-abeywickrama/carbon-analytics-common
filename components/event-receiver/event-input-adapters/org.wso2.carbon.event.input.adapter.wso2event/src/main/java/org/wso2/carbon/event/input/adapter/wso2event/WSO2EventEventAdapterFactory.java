--- conflicted
+++ resolved
@@ -40,18 +40,11 @@
     public List<Property> getPropertyList() {
         List<Property> propertyList = new ArrayList<Property>();
 
-<<<<<<< HEAD
-        Property isDuplicatedInCluster = new Property(WSO2EventAdapterConstants.ADAPTER_IS_EVENT_DUPLICATED_IN_CLUSTER);
-        isDuplicatedInCluster.setDisplayName(
-                resourceBundle.getString(WSO2EventAdapterConstants.ADAPTER_IS_EVENT_DUPLICATED_IN_CLUSTER));
-        isDuplicatedInCluster.setRequired(false);
-=======
         Property isDuplicatedInCluster = new Property(WSO2EventAdapterConstants.ADAPTER_IS_EVENTS_DUPLICATED_IN_CLUSTER);
         isDuplicatedInCluster.setDisplayName(
                 resourceBundle.getString(WSO2EventAdapterConstants.ADAPTER_IS_EVENTS_DUPLICATED_IN_CLUSTER));
         isDuplicatedInCluster.setRequired(false);
         isDuplicatedInCluster.setHint(resourceBundle.getString(WSO2EventAdapterConstants.ADAPTER_IS_EVENTS_DUPLICATED_IN_CLUSTER_HINT));
->>>>>>> 63c95882
         isDuplicatedInCluster.setOptions(new String[]{"true", "false"});
         isDuplicatedInCluster.setDefaultValue("false");
         propertyList.add(isDuplicatedInCluster);
