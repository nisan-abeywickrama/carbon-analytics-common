/*
 * Copyright (c) 2015, WSO2 Inc. (http://www.wso2.org) All Rights Reserved.
 *
 * WSO2 Inc. licenses this file to you under the Apache License,
 * Version 2.0 (the "License"); you may not use this file except
 * in compliance with the License.
 * You may obtain a copy of the License at
 *
 *   http://www.apache.org/licenses/LICENSE-2.0
 *
 * Unless required by applicable law or agreed to in writing,
 * software distributed under the License is distributed on an
 * "AS IS" BASIS, WITHOUT WARRANTIES OR CONDITIONS OF ANY
 * KIND, either express or implied.  See the License for the
 * specific language governing permissions and limitations
 * under the License.
 */

package org.wso2.carbon.event.input.adapter.soap;

import org.apache.axis2.AxisFault;
<<<<<<< HEAD
import org.apache.axis2.Constants;
import org.apache.axis2.description.*;
=======
import org.apache.axis2.description.AxisOperation;
import org.apache.axis2.description.AxisService;
import org.apache.axis2.description.InOnlyAxisOperation;
>>>>>>> 63c95882
import org.apache.axis2.engine.AxisConfiguration;
import org.apache.axis2.wsdl.WSDLConstants;
import org.apache.commons.logging.Log;
import org.apache.commons.logging.LogFactory;
<<<<<<< HEAD
import org.wso2.carbon.CarbonConstants;
=======
>>>>>>> 63c95882
import org.wso2.carbon.context.CarbonContext;
import org.wso2.carbon.context.PrivilegedCarbonContext;
import org.wso2.carbon.event.input.adapter.core.EventAdapterUtil;
import org.wso2.carbon.event.input.adapter.core.InputEventAdapter;
import org.wso2.carbon.event.input.adapter.core.InputEventAdapterConfiguration;
import org.wso2.carbon.event.input.adapter.core.InputEventAdapterListener;
import org.wso2.carbon.event.input.adapter.core.exception.InputEventAdapterException;
import org.wso2.carbon.event.input.adapter.core.exception.InputEventAdapterRuntimeException;
import org.wso2.carbon.event.input.adapter.core.exception.TestConnectionNotSupportedException;
import org.wso2.carbon.event.input.adapter.soap.internal.SubscriptionMessageReceiver;
import org.wso2.carbon.event.input.adapter.soap.internal.util.SOAPEventAdapterConstants;

import javax.xml.namespace.QName;
<<<<<<< HEAD
import java.util.ArrayList;
=======
>>>>>>> 63c95882
import java.util.List;
import java.util.Map;
import java.util.UUID;

public final class SOAPEventAdapter implements InputEventAdapter {

    private static final Log log = LogFactory.getLog(SOAPEventAdapter.class);
    private final InputEventAdapterConfiguration eventAdapterConfiguration;
    private final Map<String, String> globalProperties;
    private InputEventAdapterListener eventAdaptorListener;
    private final String id = UUID.randomUUID().toString();

    public SOAPEventAdapter(InputEventAdapterConfiguration eventAdapterConfiguration,
                            Map<String, String> globalProperties) {
        this.eventAdapterConfiguration = eventAdapterConfiguration;
        this.globalProperties = globalProperties;
    }

    @Override
    public void init(InputEventAdapterListener eventAdaptorListener) throws InputEventAdapterException {
        this.eventAdaptorListener = eventAdaptorListener;
    }

    @Override
    public void testConnect() throws TestConnectionNotSupportedException {
        throw new TestConnectionNotSupportedException("not-supported");
    }

    @Override
    public void connect() {
        int tenantId = PrivilegedCarbonContext.getThreadLocalCarbonContext().getTenantId();

        try {
            registerService(eventAdaptorListener, eventAdapterConfiguration.getName(),
                    EventAdapterUtil.getAxisConfiguration());
        } catch (AxisFault axisFault) {
            throw new InputEventAdapterRuntimeException("Cannot register Input Adapter " +
                    eventAdapterConfiguration.getName() + " on tenant " + tenantId, axisFault);
        }
    }

    @Override
    public void disconnect() {
        int tenantId = PrivilegedCarbonContext.getThreadLocalCarbonContext().getTenantId();

        try {
            unregisterService(eventAdapterConfiguration.getName(),
                    EventAdapterUtil.getAxisConfiguration());
        } catch (AxisFault axisFault) {
            throw new InputEventAdapterRuntimeException("Cannot un-register Input Adapter " +
                    eventAdapterConfiguration.getName() + " on tenant " + tenantId, axisFault);
        }
    }

    @Override
    public void destroy() {
    }

    @Override
    public boolean equals(Object o) {
        if (this == o) return true;
        if (!(o instanceof SOAPEventAdapter)) return false;

        SOAPEventAdapter that = (SOAPEventAdapter) o;

        return id.equals(that.id);

    }

    @Override
    public int hashCode() {
        return id.hashCode();
    }

    @Override
    public boolean isEventDuplicatedInCluster() {
        return false;
    }

    @Override
    public boolean isPolling() {
        return false;
    }

    private void registerService(InputEventAdapterListener eventAdaptorListener, String serviceName,
                                 AxisConfiguration axisConfiguration) throws AxisFault {


        int tenantId = CarbonContext.getThreadLocalCarbonContext().getTenantId();

        AxisService axisService = axisConfiguration.getService(serviceName);
        if (axisService != null) {
            axisConfiguration.removeService(serviceName);
        }

        // create a new axis service
        axisService = new AxisService(serviceName);
        AxisOperation axisOperation = new InOnlyAxisOperation(new QName(SOAPEventAdapterConstants.OPERATION_NAME));
        axisOperation.setMessageReceiver(new SubscriptionMessageReceiver(eventAdaptorListener, serviceName,
                SOAPEventAdapterConstants.OPERATION_NAME, tenantId));
        axisService.addOperation(axisOperation);

        List<String> transports = axisService.getExposedTransports();
        transports.clear();
        String exposedTransports = eventAdapterConfiguration.getProperties().get(SOAPEventAdapterConstants.EXPOSED_TRANSPORTS);
        if (exposedTransports.equalsIgnoreCase(SOAPEventAdapterConstants.ALL)) {
            transports.add("http");
            transports.add("https");
            transports.add("local");
        } else {
            transports.add(SOAPEventAdapterConstants.EXPOSED_TRANSPORTS);
        }
        axisService.setExposedTransports(transports);
        axisConfiguration.addService(axisService);

        axisOperation.setSoapAction("urn:" + SOAPEventAdapterConstants.OPERATION_NAME);
        axisConfiguration.getPhasesInfo().setOperationPhases(axisOperation);
        axisOperation.getMessage(WSDLConstants.MESSAGE_LABEL_IN_VALUE).setName("in");

    }

    private void unregisterService(String serviceName,
                                   AxisConfiguration axisConfiguration) throws AxisFault {

        AxisService axisService = axisConfiguration.getService(serviceName);

        if (axisService == null) {
            throw new AxisFault("There is no service with the name " + serviceName);
        }

<<<<<<< HEAD
        AxisOperation axisOperation = axisService.getOperation(new QName("",
                SOAPEventAdapterConstants.OPERATION_NAME));
=======
        AxisOperation axisOperation = axisService.getOperation(new QName(SOAPEventAdapterConstants.OPERATION_NAME));
>>>>>>> 63c95882
        if (axisOperation == null) {
            throw new AxisFault("There is no operation with the name " + SOAPEventAdapterConstants.OPERATION_NAME);
        }
        SubscriptionMessageReceiver messageReceiver =
                (SubscriptionMessageReceiver) axisOperation.getMessageReceiver();
        if (messageReceiver == null) {
            throw new AxisFault("There is no message receiver for operation with name "
                    + SOAPEventAdapterConstants.OPERATION_NAME);
        }

<<<<<<< HEAD
        axisService.removeOperation(new QName("", SOAPEventAdapterConstants.OPERATION_NAME));
=======
        axisService.removeOperation(new QName(SOAPEventAdapterConstants.OPERATION_NAME));
>>>>>>> 63c95882

    }

}<|MERGE_RESOLUTION|>--- conflicted
+++ resolved
@@ -19,22 +19,13 @@
 package org.wso2.carbon.event.input.adapter.soap;
 
 import org.apache.axis2.AxisFault;
-<<<<<<< HEAD
-import org.apache.axis2.Constants;
-import org.apache.axis2.description.*;
-=======
 import org.apache.axis2.description.AxisOperation;
 import org.apache.axis2.description.AxisService;
 import org.apache.axis2.description.InOnlyAxisOperation;
->>>>>>> 63c95882
 import org.apache.axis2.engine.AxisConfiguration;
 import org.apache.axis2.wsdl.WSDLConstants;
 import org.apache.commons.logging.Log;
 import org.apache.commons.logging.LogFactory;
-<<<<<<< HEAD
-import org.wso2.carbon.CarbonConstants;
-=======
->>>>>>> 63c95882
 import org.wso2.carbon.context.CarbonContext;
 import org.wso2.carbon.context.PrivilegedCarbonContext;
 import org.wso2.carbon.event.input.adapter.core.EventAdapterUtil;
@@ -48,10 +39,6 @@
 import org.wso2.carbon.event.input.adapter.soap.internal.util.SOAPEventAdapterConstants;
 
 import javax.xml.namespace.QName;
-<<<<<<< HEAD
-import java.util.ArrayList;
-=======
->>>>>>> 63c95882
 import java.util.List;
 import java.util.Map;
 import java.util.UUID;
@@ -182,12 +169,7 @@
             throw new AxisFault("There is no service with the name " + serviceName);
         }
 
-<<<<<<< HEAD
-        AxisOperation axisOperation = axisService.getOperation(new QName("",
-                SOAPEventAdapterConstants.OPERATION_NAME));
-=======
         AxisOperation axisOperation = axisService.getOperation(new QName(SOAPEventAdapterConstants.OPERATION_NAME));
->>>>>>> 63c95882
         if (axisOperation == null) {
             throw new AxisFault("There is no operation with the name " + SOAPEventAdapterConstants.OPERATION_NAME);
         }
@@ -198,11 +180,7 @@
                     + SOAPEventAdapterConstants.OPERATION_NAME);
         }
 
-<<<<<<< HEAD
-        axisService.removeOperation(new QName("", SOAPEventAdapterConstants.OPERATION_NAME));
-=======
         axisService.removeOperation(new QName(SOAPEventAdapterConstants.OPERATION_NAME));
->>>>>>> 63c95882
 
     }
 
