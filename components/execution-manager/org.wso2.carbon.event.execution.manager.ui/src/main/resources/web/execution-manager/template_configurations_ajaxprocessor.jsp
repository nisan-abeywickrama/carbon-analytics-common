<%--
  ~ Copyright (c) 2015, WSO2 Inc. (http://www.wso2.org) All Rights Reserved.
  ~
  ~ Licensed under the Apache License, Version 2.0 (the "License");
  ~ you may not use this file except in compliance with the License.
  ~ You may obtain a copy of the License at
  ~
  ~     http://www.apache.org/licenses/LICENSE-2.0
  ~
  ~ Unless required by applicable law or agreed to in writing, software
  ~ distributed under the License is distributed on an "AS IS" BASIS,
  ~ WITHOUT WARRANTIES OR CONDITIONS OF ANY KIND, either express or implied.
  ~ See the License for the specific language governing permissions and
  ~ limitations under the License.
  --%>
<%@ taglib uri="http://wso2.org/projects/carbon/taglibs/carbontags.jar" prefix="carbon" %>
<%@ taglib prefix="fmt" uri="http://java.sun.com/jsp/jstl/fmt" %>
<%@ page import="org.wso2.carbon.event.execution.manager.ui.ExecutionManagerUIUtils" %>
<%@ page import="org.wso2.carbon.event.execution.manager.stub.ExecutionManagerAdminServiceStub" %>
<%@ page import="org.wso2.carbon.event.execution.manager.admin.dto.configuration.xsd.ScenarioConfigurationDTO" %>
<%@ page import="org.wso2.carbon.event.execution.manager.admin.dto.domain.xsd.ScenarioInfoDTO" %>
<%@ page import="org.wso2.carbon.event.execution.manager.admin.dto.domain.xsd.ParameterDTO" %>
<%@ page import="org.wso2.carbon.event.execution.manager.admin.dto.domain.xsd.ExecutionManagerTemplateInfoDTO" %>
<%@ page import="org.wso2.carbon.event.execution.manager.admin.dto.configuration.xsd.ParameterDTOE" %>
<%@ page import="org.apache.axis2.AxisFault" %>

<fmt:bundle basename="org.wso2.carbon.event.execution.manager.ui.i18n.Resources">
<!doctype html>
<html>
<head>
    <meta charset="utf-8">
    <meta name="viewport" content="width=device-width, initial-scale=1.0">
    <title>CEP - Execution Manager</title>

    <link rel="icon" href="../admin/images/favicon.ico" type="image/x-icon"/>
    <link rel="shortcut icon" href="../admin/images/favicon.ico" type="image/x-icon"/>

    <link href="css/bootstrap.min.css" rel="stylesheet">
    <link href="css/common.css" rel="stylesheet">
    <link href="css/custom.css" rel="stylesheet">
    <script src="js/jquery.min.js"></script>
    <script type="text/javascript" src="js/domain_config_update.js"></script>
    <!--[if lt IE 9]>
    <script src="js/html5shiv.min.js"></script>
    <script src="js/respond.min.js"></script>
    <![endif]-->

    <script type="application/javascript">
        //create redirect URL to dashboard in session log outs
        createCookie("requestedURI", "../../carbon/execution-manager/domains_ajaxprocessor.jsp", 1);
    </script>
</head>
<body>

<div class="container col-lg-12 col-md-12 col-sm-12">

<!-- header -->
<header>
    <div class="row wr-global-header">
        <div class="col-sm-8 app-logo"><img src="images/logo.png"/>

            <h2 class="app-title">
                <fmt:message key='application.name'/></h2>
        </div>
        <div class="col-sm-4 wr-auth-container">
            <div class="wr-auth pull-right">
                <a href="#" data-toggle="dropdown" class="" aria-expanded="false">
                    <div class="auth-img">
                        <span><%=session.getAttribute("logged-user") + "@" + session.getAttribute("tenantDomain") %>
                        </span>&nbsp;&nbsp;<i class="glyphicon glyphicon-user"></i>
                    </div>
                </a>

                <div class="dropdown-menu">
                    <div class="cu-arrow"></div>
                    <div class="dropdown-menu-content">
                        <a class="filter-item" href="logout_ajaxprocessor.jsp"> Sign out</a>
                    </div>
                </div>
            </div>
        </div>
    </div>
</header>
<!-- /header -->


<%
    if (request.getParameter("domainName") != null) {

        String configurationName = "";
        String templateType = "";
        String domainName = "";
        Boolean isExistingConfig = false;
        Boolean isStreamMappingUpdate=false;

        if (request.getParameter("configurationName") != null) {
            configurationName = request.getParameter("configurationName");
        }

        if (request.getParameter("domainName") != null) {
            domainName = request.getParameter("domainName");
        }

        if (request.getParameter("templateType") != null) {
            templateType = request.getParameter("templateType");
        }
%>

<%

    try {

        ExecutionManagerAdminServiceStub proxy =
                ExecutionManagerUIUtils.getExecutionManagerAdminService(config, session);
        ExecutionManagerTemplateInfoDTO domain =
                proxy.getExecutionManagerTemplateInfo(domainName);

        ScenarioConfigurationDTO scenarioConfigurationDTO = proxy.getConfiguration(domainName,
                configurationName);

        if (scenarioConfigurationDTO != null) {
            isExistingConfig = true;
        }

        ScenarioInfoDTO currentScenario = null;
        String saveButtonText = "template.add.button.text";
        String parameterString = "";

%>


<!-- content/body -->
<div class="container c-both">

    <div class="row">
        <div class="container col-md-12">
            <div class="wr-head"><h2><fmt:message key='template.header.text'/></h2></div>
        </div>
        <div class="container col-md-12">
            <ol class="breadcrumb">
                <li><a href="domains_ajaxprocessor.jsp"><fmt:message key='application.name'/></a></li>
                <li><a href="domain_configurations_ajaxprocessor.jsp?domainName=<%=domainName%>"><%=domainName%>
                </a></li>
                <li class="active"><fmt:message key='domain.navigation.text'/></li>
            </ol>
        </div>
    </div>
    <div class="row">
        <div class="container col-md-12 marg-top-20" id="parameterMappingDivID">
            <%

                if (domain.getScenarioInfoDTOs() != null && !templateType.equals("")) {
                    for (ScenarioInfoDTO scenarioInfoDTO : domain.getScenarioInfoDTOs()) {
                        if (configurationName == null || scenarioInfoDTO.getName().equals(templateType)) {
                            currentScenario = scenarioInfoDTO;
                            break;
                        }
                    }
                } else if (domain.getScenarioInfoDTOs() != null && domain.getScenarioInfoDTOs().length > 0) {
                    currentScenario = domain.getScenarioInfoDTOs()[0];
                }



                if (currentScenario != null) {
                    String parameterValue = "";
                    String description = "";
            %>
            <label class="input-label col-md-5"><fmt:message key='template.label.text'/></label>

            <div class="input-control input-full-width col-md-7 text">
                <select id="cBoxTemplates"
                        onchange="document.location.href=document.getElementById('cBoxTemplates').options[document.getElementById('cBoxTemplates').selectedIndex].value">
                    <%
                        for (ScenarioInfoDTO scenarioInfoDTO : domain.getScenarioInfoDTOs()) {

                            String selectedValue = "";
                            if (scenarioInfoDTO.getName().trim().equals(currentScenario.getName())) {
                                selectedValue = "selected=true";
                            }
                    %>
                    <option <%=selectedValue%>
                            value="template_configurations_ajaxprocessor.jsp?configurationName=<%=configurationName%>&domainName=<%=domainName%>&templateType=<%=scenarioInfoDTO.getName()%>">
                        <%=scenarioInfoDTO.getName()%>
                    </option>
                    <%}%>
                </select>

                <div class="sectionHelp"><%=currentScenario.getDescription()%>
                </div>
            </div>

            <%

                if (isExistingConfig) {
                    configurationName = scenarioConfigurationDTO.getName().trim();
                    saveButtonText = "template.update.button.text";
<<<<<<< HEAD
                    if(scenarioConfigurationDTO.getStreamMappingDTOs()!=null){
=======
                    if (scenarioConfigurationDTO.getStreamMappingDTOs()[0] != null) {
>>>>>>> d54e116d
                        session.setAttribute("streamMappingDTOs", scenarioConfigurationDTO.getStreamMappingDTOs());
                        isStreamMappingUpdate=true;
                    }
                    }
            %>
            <label class="input-label col-md-5"><fmt:message key='template.label.configuration.name'/></label>

            <div class="input-control input-full-width col-md-7 text">
                <input type="text" id="txtName"
                       value="<%=configurationName%>"
                        <% if (isExistingConfig) {
                            out.print("readOnly");
                        }%>/>
            </div>


            <%

                if (isExistingConfig) {
                    description = scenarioConfigurationDTO.getDescription().trim();
                }
            %>
            <label class="input-label col-md-5"><fmt:message key='template.label.configuration.description'/></label>

            <div class="input-control input-full-width col-md-7 text">
                <input type="text" id="txtDescription"
                       value="<%=description%>"/>
            </div>

            <br class="c-both"/>
            <br class="c-both"/>
            <h4><fmt:message key='template.parameter.header.text'/></h4>


            <%
              int indexParam = 0;

              if (currentScenario.getParameterDTOs() != null) {
                for (ParameterDTO parameter : currentScenario.getParameterDTOs()) {

                    if (parameter == null) {
                        continue;
                    }
                    if (!isExistingConfig) {
                        parameterValue = parameter.getDefaultValue().trim();
                    } else if (scenarioConfigurationDTO.getParameterDTOs() != null) {

                        for (ParameterDTOE param : scenarioConfigurationDTO.getParameterDTOs()) {
                            if (param.getName().equals(parameter.getName())) {
                                parameterValue = param.getValue().trim();
                                break;
                            }
                        }
                    }
            %>


            <label class="input-label col-md-5"><%
                if (parameter.getDisplayName() == null) {
                    out.print(parameter.getName());
                } else {
                    out.print(parameter.getDisplayName());
                }
            %></label>


            <div class="input-control input-full-width col-md-7 text">

                <%
                    if (parameter.getOptions() != null && !parameter.getOptions().trim().equals("")) {
                %>

                <select id="<%=parameter.getName()%>">
                    <%
                        String[] options = parameter.getOptions().split(",");
                        for (String option : options) {

                            String selectedValue = "";

                            if (option.trim().equals(parameterValue)) {
                                selectedValue = "selected=true";
                            }
                    %>
                    <option <%=selectedValue%> value=<%=option%>>
                        <%=option%>
                    </option>
                    <%}%>
                </select>

                <%
                } else {
                %>
                <input type="text" id="<%=parameter.getName()%>"
                       value="<%=parameterValue%>"/>
                <%
                    }

                    if (!parameter.getDescription().equals("")) {
                %>
                <div class="sectionHelp"><%=parameter.getDescription()%>
                </div>
                <%}%>
            </div>
            <%
                        parameterString += "'" + parameter.getName() +
                                "::' + document.getElementById('"
                                + parameter.getName() + "').value";

                        indexParam++;
                        if (indexParam < currentScenario.getParameterDTOs().length) {
                            parameterString += "+ ',' +";
                        }

                    }
                }
              }
            %>

            <br class="c-both"/>
            <hr class="wr-separate"/>

            <div class="action-container">
                <button type="button" class="btn btn-default btn-add col-md-2 col-xs-12 pull-right marg-right-15"
                        onclick="saveConfiguration('<%=domainName%>',
                                document.getElementById('cBoxTemplates').options[document.getElementById('cBoxTemplates').selectedIndex].text,
                                document.getElementById('txtName').value, document.getElementById('txtDescription').value,'domain_configurations_ajaxprocessor.jsp?domainName=<%=domainName%>',
                                <%=parameterString%>,<%=isStreamMappingUpdate%>)">
                    <fmt:message key='<%=saveButtonText%>'/>
                </button>
                <br class="c-both"/>
            </div>
        </div>
        <!-- stream mapping/body -->
        <div class="container col-md-12 marg-top-20" id="streamMappingDivID">
        </div>
        <!-- /stream mapping/body -->
    </div>
    <div class="row pad-bot-50">
        <div class="container col-md-8">
            &nbsp;
        </div>
        <div class="container col-md-4">
            &nbsp;
        </div>
        <br class="c-both "/>
    </div>

</div>
<!-- /content/body -->

</div>
</div>

<div id="dialogBox"></div>

<footer class="footer">
    <p>&copy; 2015 WSO2 Inc. All Rights Reserved</p>
</footer>

<script src="js/bootstrap.min.js"></script>


<script type="text/javascript">

    $(document).ready(function () {

        $('#streamMappingDivID').hide();

        $('[data-toggle="tooltip"]').tooltip();

        $("[data-toggle=popover]").popover();

        $(".ctrl-asset-type-switcher").popover({
            html: true,
            content: function () {
                return $('#content-asset-types').html();
            }
        });

        $(".ctrl-filter-type-switcher").popover({
            html: true,
            content: function () {
                return $('#content-filter-types').html();
            }
        });

        $('#nav').affix({
            offset: {
                top: $('header').height()
            }
        });
    });

</script>

<%
        } catch (AxisFault e) {
            response.sendRedirect("domain_session_handler_ajaxprocessor.jsp");
        }
    }

%>


</body>
</html>

</fmt:bundle><|MERGE_RESOLUTION|>--- conflicted
+++ resolved
@@ -195,11 +195,7 @@
                 if (isExistingConfig) {
                     configurationName = scenarioConfigurationDTO.getName().trim();
                     saveButtonText = "template.update.button.text";
-<<<<<<< HEAD
-                    if(scenarioConfigurationDTO.getStreamMappingDTOs()!=null){
-=======
                     if (scenarioConfigurationDTO.getStreamMappingDTOs()[0] != null) {
->>>>>>> d54e116d
                         session.setAttribute("streamMappingDTOs", scenarioConfigurationDTO.getStreamMappingDTOs());
                         isStreamMappingUpdate=true;
                     }
