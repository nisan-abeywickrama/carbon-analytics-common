/**
 * Copyright (c) 2015, WSO2 Inc. (http://www.wso2.org) All Rights Reserved.
 *
 * Licensed under the Apache License, Version 2.0 (the "License");
 * you may not use this file except in compliance with the License.
 * You may obtain a copy of the License at
 *
 * http://www.apache.org/licenses/LICENSE-2.0
 *
 * Unless required by applicable law or agreed to in writing, software
 * distributed under the License is distributed on an "AS IS" BASIS,
 * WITHOUT WARRANTIES OR CONDITIONS OF ANY KIND, either express or implied.
 * See the License for the specific language governing permissions and
 * limitations under the License.
 */

package org.wso2.carbon.analytics.restapi.resources;

import com.google.gson.Gson;
import org.apache.axiom.om.util.Base64;
import org.apache.commons.logging.Log;
import org.apache.commons.logging.LogFactory;
import org.wso2.carbon.analytics.api.AnalyticsDataAPI;
import org.wso2.carbon.analytics.dataservice.commons.AnalyticsDrillDownRange;
import org.wso2.carbon.analytics.dataservice.commons.AnalyticsDrillDownRequest;
import org.wso2.carbon.analytics.dataservice.commons.CategoryDrillDownRequest;
import org.wso2.carbon.analytics.dataservice.commons.SearchResultEntry;
import org.wso2.carbon.analytics.dataservice.commons.SubCategories;
import org.wso2.carbon.analytics.datasource.commons.AnalyticsSchema;
import org.wso2.carbon.analytics.datasource.commons.Record;
import org.wso2.carbon.analytics.datasource.commons.RecordGroup;
import org.wso2.carbon.analytics.datasource.commons.exception.AnalyticsException;
import org.wso2.carbon.analytics.datasource.core.util.GenericUtils;
import org.wso2.carbon.analytics.restapi.Constants;
import org.wso2.carbon.analytics.restapi.UnauthenticatedUserException;
import org.wso2.carbon.analytics.restapi.Utils;
import org.wso2.carbon.analytics.restapi.beans.AnalyticsSchemaBean;
import org.wso2.carbon.analytics.restapi.beans.CategoryDrillDownRequestBean;
import org.wso2.carbon.analytics.restapi.beans.ColumnKeyValueBean;
import org.wso2.carbon.analytics.restapi.beans.DrillDownRangeBean;
import org.wso2.carbon.analytics.restapi.beans.DrillDownRequestBean;
import org.wso2.carbon.analytics.restapi.beans.QueryBean;
import org.wso2.carbon.analytics.restapi.beans.RecordBean;
import org.wso2.carbon.analytics.restapi.beans.SubCategoriesBean;
import org.wso2.carbon.analytics.restapi.beans.TableBean;
import org.wso2.carbon.base.MultitenantConstants;
import org.wso2.carbon.context.PrivilegedCarbonContext;
import org.wso2.carbon.user.api.UserRealm;
import org.wso2.carbon.user.api.UserStoreException;
import org.wso2.carbon.user.core.service.RealmService;
import org.wso2.carbon.utils.multitenancy.MultitenantUtils;

import javax.ws.rs.Consumes;
import javax.ws.rs.DELETE;
import javax.ws.rs.DefaultValue;
import javax.ws.rs.GET;
import javax.ws.rs.HeaderParam;
import javax.ws.rs.OPTIONS;
import javax.ws.rs.POST;
import javax.ws.rs.Path;
import javax.ws.rs.PathParam;
import javax.ws.rs.Produces;
import javax.ws.rs.QueryParam;
import javax.ws.rs.WebApplicationException;
import javax.ws.rs.core.HttpHeaders;
import javax.ws.rs.core.MediaType;
import javax.ws.rs.core.Response;
import javax.ws.rs.core.StreamingOutput;
import java.io.BufferedWriter;
import java.io.IOException;
import java.io.OutputStream;
import java.io.OutputStreamWriter;
import java.io.Writer;
import java.nio.charset.Charset;
import java.util.Iterator;
import java.util.List;

/**
 * The Class AnalyticsResource represents the REST APIs for
 * AnalyticsDataService.
 */
@Path(Constants.ResourcePath.ROOT_CONTEXT)
public class AnalyticsResource extends AbstractResource {

    private static final int DEFAULT_START_INDEX = 0;
	private static final int DEFAULT_INFINITY_INDEX = -1;
    private static final long DEFAULT_FROM_TIME = Long.MIN_VALUE;
    private static final long DEFAULT_TO_TIME = Long.MAX_VALUE;
    private static final Gson gson = new Gson();
	/** The logger. */
	private static final Log logger = LogFactory.getLog(AnalyticsResource.class);
    private static final String STR_JSON_ARRAY_OPEN_SQUARE_BRACKET = "[";
    private static final String STR_JSON_COMMA = ",";
    private static final String STR_JSON_ARRAY_CLOSING_SQUARE_BRACKET = "]";
    private static final String AUTHORIZATION_HEADER = "Authorization";
    private static final String DEFAULT_CHARSET = "UTF-8";

    /**
     * Implements the OPTIONS HTTP method
     * @return
     */
    @OPTIONS
    public Response options() {
        return Response.ok().header(HttpHeaders.ALLOW, "GET POST DELETE").build();
    }
    /**
	 * Creates the table.
	 * @param tableBean the table name as a json object
	 * @return the response
	 * @throws AnalyticsException
	 */
	@POST
	@Path(Constants.ResourcePath.TABLES)
	@Consumes({ MediaType.APPLICATION_JSON})
	@Produces({ MediaType.APPLICATION_JSON })
	public Response createTable(TableBean tableBean, @HeaderParam(AUTHORIZATION_HEADER) String authHeader)
            throws AnalyticsException {
		if (logger.isDebugEnabled()) {
			logger.debug("Invoking createTable tableName : " +
			             tableBean.getTableName());
		}
		AnalyticsDataAPI analyticsDataService = Utils.getAnalyticsDataAPIs();
        String username = authenticate(authHeader);
        if (tableBean != null) {
            if (analyticsDataService.tableExists(username, tableBean.getTableName())) {
                return handleResponse(ResponseStatus.CONFLICT, "table :" + tableBean.getTableName() +
                                                               " already exists");
            }
            analyticsDataService.createTable(username, tableBean.getTableName());
            return handleResponse(ResponseStatus.CREATED,
                                  "Successfully created table: " + tableBean.getTableName());
        } else {
            throw new AnalyticsException("Table name is not defined");
        }
    }

	/**
	 * Check if the table Exists
	 * @return the response
	 * @throws AnalyticsException
	 */
	@GET
	@Path(Constants.ResourcePath.TABLE_EXISTS)
	@Produces({ MediaType.APPLICATION_JSON })
	public Response tableExists(@QueryParam("tableName")String tableName,
                                @HeaderParam(AUTHORIZATION_HEADER) String authHeader)
            throws AnalyticsException {
		if (logger.isDebugEnabled()) {
			logger.debug("Invoking listTables");
		}
        AnalyticsDataAPI analyticsDataService = Utils.getAnalyticsDataAPIs();
        String username = authenticate(authHeader);
        boolean tableExists = analyticsDataService.tableExists(username, tableName);
        if (logger.isDebugEnabled()) {
            logger.debug("Table's Existance : " + tableExists);
        }
        if (!tableExists) {
            return handleResponse(ResponseStatus.NON_EXISTENT,
                                  "Table : " + tableName + " does not exist.");
        }
        return handleResponse(ResponseStatus.SUCCESS,
                              "Table : " + tableName + " exists.");
    }

	/**
	 * List all the tables.
	 * @return the response
	 * @throws AnalyticsException
	 */
	@GET
	@Path(Constants.ResourcePath.TABLES)
	@Produces({ MediaType.APPLICATION_JSON })
	public Response listTables(@HeaderParam(AUTHORIZATION_HEADER) String authHeader)
            throws AnalyticsException {
		if (logger.isDebugEnabled()) {
			logger.debug("Invoking listTables");
		}
        AnalyticsDataAPI analyticsDataService = Utils.getAnalyticsDataAPIs();
        String username = authenticate(authHeader);
        List<String> tables = analyticsDataService.listTables(username);
        if (logger.isDebugEnabled()) {
            logger.debug("Table List : " + tables);
        }
        return Response.ok(tables).build();
    }

	/**
	 * Delete table.
	 * @param tableBean the table name as a json object
	 * @return the response
	 * @throws AnalyticsException the analytics exception
	 */
	@DELETE
	@Path(Constants.ResourcePath.TABLES)
	@Consumes({ MediaType.APPLICATION_JSON})
	@Produces({ MediaType.APPLICATION_JSON })
	public Response deleteTable(TableBean tableBean, @HeaderParam(AUTHORIZATION_HEADER) String authHeader)
            throws AnalyticsException {
		if (logger.isDebugEnabled()) {
			logger.debug("Invoking deleteTable for tableName : " +
			             tableBean.getTableName());
		}
        AnalyticsDataAPI analyticsDataService = Utils.getAnalyticsDataAPIs();
        String username = authenticate(authHeader);
        if (tableBean != null) {
            if (analyticsDataService.tableExists(username, tableBean.getTableName())) {
                analyticsDataService.deleteTable(username, tableBean.getTableName());
                return handleResponse(ResponseStatus.SUCCESS, "Successfully deleted table: " +
                                                              tableBean.getTableName());
            }
            return handleResponse(ResponseStatus.NON_EXISTENT, "table: " + tableBean.getTableName() +
                                                               " does not exists.");
        } else {
            throw new AnalyticsException("The table name is empty");
        }
    }

	/**
	 * Inserts or update a list of records to a table. updating happens only if there are matching record ids
	 * @param recordBeans the list of the record beans
	 * @return the response
	 * @throws AnalyticsException
	 */
	@POST
	@Consumes({ MediaType.APPLICATION_JSON})
	@Produces({ MediaType.APPLICATION_JSON })
	@Path("tables/{tableName}")
	public StreamingOutput insertRecordsToTable(@PathParam("tableName")String tableName, List<RecordBean> recordBeans,
                                                @HeaderParam(AUTHORIZATION_HEADER) String authHeader)
	                                                           throws AnalyticsException {
		if (logger.isDebugEnabled()) {
			logger.debug("Invoking insertRecordsToTable");
		}
<<<<<<< HEAD
        AnalyticsDataAPI analyticsDataService = Utils.getAnalyticsDataAPIs();
=======
		AnalyticsDataAPI analyticsDataService = Utils.getAnalyticsDataAPIs();
>>>>>>> b3a9590e
        String username = authenticate(authHeader);
        if (recordBeans != null) {
            if (logger.isDebugEnabled()) {
                for (RecordBean recordBean : recordBeans) {
                    logger.debug(" inserting -- Record Id: " + recordBean.getId() + " values :" +
                                 recordBean.toString() + " to table :" + tableName);
                }
            }
            List<Record> records = Utils.getRecordsForTable(username, tableName, recordBeans);
            analyticsDataService.put(username, records);
            final Iterator<Record> recordIterator = records.iterator();
            return new StreamingOutput() {
                @Override
                public void write(OutputStream outputStream)
                        throws IOException, WebApplicationException {
                    Writer recordWriter = new BufferedWriter(new OutputStreamWriter(outputStream));
                    recordWriter.write(STR_JSON_ARRAY_OPEN_SQUARE_BRACKET);
                    while (recordIterator.hasNext()) {
                        recordWriter.write(recordIterator.next().getId());
                        if (recordIterator.hasNext()) {
                            recordWriter.write(STR_JSON_COMMA);
                        }
                    }
                    recordWriter.write(STR_JSON_ARRAY_CLOSING_SQUARE_BRACKET);
                    recordWriter.flush();
                }
            };
        } else {
            throw new AnalyticsException("List of records is empty");
        }
    }

	/**
	 * Delete records either the time range, but not both
	 * @param tableName  the table name
	 * @param timeFrom the time from
	 * @param timeTo the time to
	 * @return the response
	 * @throws AnalyticsException
	 */
	/*@DELETE
	@Produces({ MediaType.APPLICATION_JSON })
	@Path("tables/{tableName}/{timeFrom}/{timeTo}")
	public Response deleteRecords(@PathParam("tableName") String tableName,
	                              @PathParam("timeFrom") long timeFrom,
	                              @PathParam("timeTo") long timeTo,
                                  @HeaderParam(AUTHORIZATION_HEADER) String authHeader)
            throws AnalyticsException {
		if (logger.isDebugEnabled()) {
			logger.debug("Invoking deleteRecords for tableName : " +
			             tableName);
		}
		AnalyticsDataAPI analyticsDataService = Utils.getAnalyticsDataAPIs();
        String username = authenticate(authHeader);
        if (logger.isDebugEnabled()) {
            logger.debug("deleting the records from " + timeFrom + " to " + timeTo);
        }
        analyticsDataService.delete(username, tableName, timeFrom, timeTo);
        return handleResponse(ResponseStatus.SUCCESS, "Successfully deleted records in table: " +
                                                          tableName);
	}
*/
	/**
	 * Delete records either by ids
	 * @param tableName the table name
	 * @param ids the ids
	 * @return the response
	 * @throws AnalyticsException
	 */
	/*@DELETE
	@Consumes({ MediaType.APPLICATION_JSON})
	@Produces({ MediaType.APPLICATION_JSON })
	@Path("tables/{tableName}")
	public Response deleteRecordsByIds(@PathParam("tableName") String tableName, List<String> ids,
                                       @HeaderParam(AUTHORIZATION_HEADER) String authHeader)
	                                          throws AnalyticsException {
		if (logger.isDebugEnabled()) {
			logger.debug("Invoking deleteRecords for tableName : " +
			             tableName);
		}
        AnalyticsDataAPI analyticsDataService = Utils.getAnalyticsDataAPIs();
        String username = authenticate(authHeader);
        if (ids != null) {
            if (logger.isDebugEnabled()) {
                logger.debug("deleting the records for ids :" + ids);
            }
            analyticsDataService.delete(username, tableName, ids);
            return handleResponse(ResponseStatus.SUCCESS, "Successfully deleted records in table: " +
                                                          tableName);
        } else {
            throw new AnalyticsException("list of ids is empty");
        }
    }*/

	/**
	 * Gets the record count.
	 * @param tableName the table name
	 * @return the record count
	 * @throws AnalyticsException
	 */
	@GET
	@Produces({ MediaType.APPLICATION_JSON })
	@Path("tables/{tableName}/recordcount")
	public Response getRecordCount(@PathParam("tableName") String tableName,
                                   @HeaderParam(AUTHORIZATION_HEADER) String authHeader)
	                                                                        throws AnalyticsException {
        if (logger.isDebugEnabled()) {
            logger.debug("Invoking getRecordCount for tableName: " + tableName);
        }
        AnalyticsDataAPI analyticsDataService = Utils.getAnalyticsDataAPIs();
        String username = authenticate(authHeader);
        long recordCount = analyticsDataService.getRecordCount(username, tableName,
                                                               Long.MIN_VALUE, Long.MAX_VALUE);
        if (logger.isDebugEnabled()) {
            logger.debug("RecordCount for tableName: " + tableName + " is " + recordCount);
        }
        return Response.ok(recordCount).build();
	}

	/**
	 * Gets the records.
	 * @param tableName the table name
	 * @param timeFrom the start time
	 * @param timeTo the end time
	 * @param recordsFrom the starting record
	 * @param count the count
	 * @return the record groups
	 * @throws AnalyticsException
	 */
	@GET
	@Produces({ MediaType.APPLICATION_JSON })
	@Path("tables/{tableName}/{from}/{to}/{start}/{count}")
	public StreamingOutput getRecords(@PathParam("tableName") String tableName,
	                           @PathParam("from") long timeFrom, @PathParam("to") long timeTo,
	                           @PathParam("start") int recordsFrom, @PathParam("count") int count,
                               @HeaderParam(AUTHORIZATION_HEADER) String authHeader)
	                                          throws AnalyticsException {
		if (logger.isDebugEnabled()) {
			logger.debug("Invoking getRecords for tableName: " + tableName);
		}
        AnalyticsDataAPI analyticsDataService = Utils.getAnalyticsDataAPIs();
        String username = authenticate(authHeader);
        final RecordGroup[] recordGroups;
        recordGroups = analyticsDataService.get(username, tableName, 1, null, timeFrom, timeTo, recordsFrom, count);

        final List<Iterator<Record>> iterators = Utils.getRecordIterators(recordGroups, analyticsDataService);
        return new StreamingOutput() {
            @Override
            public void write(OutputStream outputStream)
                    throws IOException, WebApplicationException {
                Writer recordWriter = new BufferedWriter(new OutputStreamWriter(outputStream));
                recordWriter.write(STR_JSON_ARRAY_OPEN_SQUARE_BRACKET);
                for (Iterator<Record> iterator : iterators) {
                    while (iterator.hasNext()) {
                        RecordBean recordBean = Utils.createRecordBean(iterator.next());
                        recordWriter.write(gson.toJson(recordBean));
                        if (iterator.hasNext()) {
                            recordWriter.write(STR_JSON_COMMA);
                        }
                        if (logger.isDebugEnabled()) {
                            logger.debug("Retrieved -- Record Id: " + recordBean.getId() + " values :" +
                                         recordBean.toString());
                        }
                    }
                }
                recordWriter.write(STR_JSON_ARRAY_CLOSING_SQUARE_BRACKET);
                recordWriter.flush();
            }
        };
	}

	/**
	 * Gets the records.
	 * @param tableName the table name
	 * @param timeFrom the time from
	 * @param timeTo  the time to
	 * @return the records
	 * @throws AnalyticsException
	 */
	@GET
	@Produces({ MediaType.APPLICATION_JSON })
	@Path("tables/{tableName}/{from}/{to}/{start}")
	public StreamingOutput getRecords(@PathParam("tableName") String tableName,
	                           @PathParam("from") long timeFrom, @PathParam("to") long timeTo,
	                           @PathParam("start") int start,
                               @HeaderParam(AUTHORIZATION_HEADER) String authHeader)
	                                                         throws AnalyticsException {
		return getRecords(tableName, timeFrom, timeTo, start, DEFAULT_INFINITY_INDEX, authHeader);
	}

	/**
	 * Gets the records.
	 * @param tableName the table name
	 * @param timeFrom the time from
	 * @param timeTo the time to
	 * @return the records
	 * @throws AnalyticsException
	 */
	@GET
	@Produces({ MediaType.APPLICATION_JSON })
	@Path("tables/{tableName}/{from}/{to}")
	public StreamingOutput getRecords(@PathParam("tableName") String tableName,
	                           @PathParam("from") long timeFrom, @PathParam("to") long timeTo,
                               @HeaderParam(AUTHORIZATION_HEADER) String authHeader)
	                  throws AnalyticsException {
		return getRecords(tableName, timeFrom, timeTo, DEFAULT_START_INDEX,
                          DEFAULT_INFINITY_INDEX, authHeader);
	}

	/**
	 * Gets the records.
	 * @param tableName  the table name
	 * @param timeFrom the time from
	 * @return the records
	 * @throws AnalyticsException
	 */
	@GET
	@Produces({ MediaType.APPLICATION_JSON })
	@Path("tables/{tableName}/{from}")
	public StreamingOutput getRecords(@PathParam("tableName") String tableName,
	                           @PathParam("from") long timeFrom,
                               @HeaderParam(AUTHORIZATION_HEADER) String authHeader)
	                                                            throws AnalyticsException {
		return getRecords(tableName, timeFrom, DEFAULT_TO_TIME, DEFAULT_START_INDEX,
		                  DEFAULT_INFINITY_INDEX, authHeader);
	}

	/**
	 * Gets all the records.
	 * @param tableName the table name
	 * @return the records
	 * @throws AnalyticsException
	 */
	@GET
	@Produces({ MediaType.APPLICATION_JSON })
	@Path("tables/{tableName}")
	public StreamingOutput getRecords(@PathParam("tableName") String tableName,
                                      @HeaderParam(AUTHORIZATION_HEADER) String authHeader)
	                                                                    throws AnalyticsException {
		return getRecords(tableName, DEFAULT_FROM_TIME, DEFAULT_TO_TIME,
		                  DEFAULT_START_INDEX, DEFAULT_INFINITY_INDEX, authHeader);
	}

    /**
     * Gets the records which match the primary key values batch.
     * @param tableName the table name
     * @param columnKeyValueBean bean containing the columns and values batch
     * @param authHeader the count
     * @return the record groups
     * @throws AnalyticsException
     */
    @POST
    @Produces({ MediaType.APPLICATION_JSON })
    @Consumes({ MediaType.APPLICATION_JSON})
    @Path("tables/{tableName}/keyed_records")
    public StreamingOutput getRecordsWithKeyValues(@PathParam("tableName") String tableName,
                                        ColumnKeyValueBean columnKeyValueBean,
                                      @HeaderParam(AUTHORIZATION_HEADER) String authHeader)
            throws AnalyticsException {
        if (logger.isDebugEnabled()) {
            logger.debug("Invoking getWithkeyValues for tableName: " + tableName);
        }
        AnalyticsDataAPI analyticsDataService = Utils.getAnalyticsDataAPIs();
        String username = authenticate(authHeader);
        final RecordGroup[] recordGroups;
        recordGroups = analyticsDataService.getWithKeyValues(username, tableName, 1, columnKeyValueBean.getColumns(),
                                                             columnKeyValueBean.getValueBatches());

        final List<Iterator<Record>> iterators = Utils.getRecordIterators(recordGroups, analyticsDataService);
        return new StreamingOutput() {
            @Override
            public void write(OutputStream outputStream)
                    throws IOException, WebApplicationException {
                Writer recordWriter = new BufferedWriter(new OutputStreamWriter(outputStream));
                recordWriter.write(STR_JSON_ARRAY_OPEN_SQUARE_BRACKET);
                for (Iterator<Record> iterator : iterators) {
                    while (iterator.hasNext()) {
                        RecordBean recordBean = Utils.createRecordBean(iterator.next());
                        recordWriter.write(gson.toJson(recordBean));
                        if (iterator.hasNext()) {
                            recordWriter.write(STR_JSON_COMMA);
                        }
                        if (logger.isDebugEnabled()) {
                            logger.debug("Retrieved -- Record Id: " + recordBean.getId() + " values :" +
                                         recordBean.toString());
                        }
                    }
                }
                recordWriter.write(STR_JSON_ARRAY_CLOSING_SQUARE_BRACKET);
                recordWriter.flush();
            }
        };
    }

	/**
	 * Inserts or update a list of records. Update only happens if there are matching record ids
	 * @param recordBeans the list of the record beans
	 * @return the response
	 * @throws AnalyticsException
	 */
	/*@POST
	@Consumes({ MediaType.APPLICATION_JSON})
	@Produces({ MediaType.APPLICATION_JSON })
	@Path(Constants.ResourcePath.RECORDS)
	public StreamingOutput insertRecords(List<RecordBean> recordBeans,
                                         @HeaderParam(AUTHORIZATION_HEADER) String authHeader)
	                                                           throws AnalyticsException {
        if (logger.isDebugEnabled()) {
            logger.debug("Invoking insertRecords");
        }
        AnalyticsDataAPI analyticsDataService = Utils.getAnalyticsDataAPIs();
        String username = authenticate(authHeader);
        if (recordBeans != null) {
            if (logger.isDebugEnabled()) {
                for (RecordBean recordBean : recordBeans) {
                    logger.debug(" inserting -- Record Id: " + recordBean.getId() + " values :" +
                                 recordBean.toString());
                }
            }
            List<Record> records = Utils.getRecords(username, recordBeans);
            analyticsDataService.put(username, records);
            final Iterator<Record> recordIterator = records.iterator();
            return new StreamingOutput() {
                @Override
                public void write(OutputStream outputStream)
                        throws IOException, WebApplicationException {
                    Writer recordWriter = new BufferedWriter(new OutputStreamWriter(outputStream));
                    recordWriter.write(STR_JSON_ARRAY_OPEN_SQUARE_BRACKET);
                    while (recordIterator.hasNext()) {
                        recordWriter.write(recordIterator.next().getId());
                        if (recordIterator.hasNext()) {
                            recordWriter.write(STR_JSON_COMMA);
                        }
                    }
                    recordWriter.write(STR_JSON_ARRAY_CLOSING_SQUARE_BRACKET);
                    recordWriter.flush();
                }
            };
        } else {
            throw new AnalyticsException("List of records are empty");
        }
    }*/

	/**
	 * Clear indices.
	 * @param tableName the table name
	 * @return the response
	 * @throws AnalyticsException
	 */
	@DELETE
	@Produces({ MediaType.APPLICATION_JSON })
	@Path("tables/{tableName}/indexData")
	public Response clearIndices(@PathParam("tableName") String tableName,
                                 @HeaderParam(AUTHORIZATION_HEADER) String authHeader)
	                                                                      throws AnalyticsException {
        if (logger.isDebugEnabled()) {
            logger.debug("Invoking clearIndexData for tableName : " +
                         tableName);
        }
        AnalyticsDataAPI analyticsDataService = Utils.getAnalyticsDataAPIs();
        String username = authenticate(authHeader);
        analyticsDataService.clearIndexData(username, tableName);
        return handleResponse(ResponseStatus.SUCCESS, "Successfully cleared indices in table: " +
                                                          tableName);
	}

	/**
	 * Search records.
	 * @param queryBean the query bean
	 * @return the response
	 * @throws AnalyticsException
	 */
	@POST
	@Consumes({ MediaType.APPLICATION_JSON})
	@Produces({ MediaType.APPLICATION_JSON })
	@Path(Constants.ResourcePath.SEARCH)
	public Response search(QueryBean queryBean, @HeaderParam(AUTHORIZATION_HEADER) String authHeader)
            throws AnalyticsException {
        if (logger.isDebugEnabled()) {
            logger.debug("Invoking search for tableName : " + queryBean.getTableName());
        }
        AnalyticsDataAPI analyticsDataService = Utils.getAnalyticsDataAPIs();
        String username = authenticate(authHeader);
        if (queryBean != null) {
            List<SearchResultEntry> searchResults = analyticsDataService.search(username,
                     queryBean.getTableName(), queryBean.getQuery(),
                     queryBean.getStart(), queryBean.getCount());
            List<String> ids = Utils.getRecordIds(searchResults);
            RecordGroup[] recordGroups = analyticsDataService.get(username,
                                                                  queryBean.getTableName(), 1, null, ids);
            List<RecordBean> recordBeans = Utils.createRecordBeans(GenericUtils.listRecords(analyticsDataService,
                                                                                            recordGroups));
            if (logger.isDebugEnabled()) {
                for (RecordBean recordBean : recordBeans) {
                    logger.debug("Search Result -- Record Id: " + recordBean.getId() + " values :" +
                                 recordBean.toString());
                }
            }
            return Response.ok(recordBeans).build();
        } else {
            throw new AnalyticsException("Search parameters not provided");
        }
    }

    /**
     * Performs the drilldown operation on a given table.
     * @param requestBean request for drilldown which contains all the details to be drilled down
     * @param authHeader basic authentication header base64 encoded
     * @return Map containing with each field and respective list of results
     * @throws AnalyticsException
     */
	@POST
	@Consumes({ MediaType.APPLICATION_JSON})
	@Produces({ MediaType.APPLICATION_JSON })
	@Path(Constants.ResourcePath.DRILLDOWN)
	public Response drillDown(DrillDownRequestBean requestBean,
                              @HeaderParam(AUTHORIZATION_HEADER) String authHeader)
            throws AnalyticsException {
        if (logger.isDebugEnabled()) {
            logger.debug("Invoking drilldown for tableName : " + requestBean.getTableName());
        }
        AnalyticsDataAPI analyticsDataService = Utils.getAnalyticsDataAPIs();
        String username = authenticate(authHeader);
        if (requestBean != null) {
            AnalyticsDrillDownRequest request = Utils.createDrilldownRequest(requestBean);
            List<SearchResultEntry> result= analyticsDataService.drillDownSearch(username, request);
            List<String> ids = Utils.getRecordIds(result);
            RecordGroup[] recordGroups = analyticsDataService.get(username,
                                                                  requestBean.getTableName(), 1, null, ids);
            List<RecordBean> recordBeans = Utils.createRecordBeans(GenericUtils.listRecords(analyticsDataService,
                                                                                            recordGroups));
            return Response.ok(recordBeans).build();
        } else {
            throw new AnalyticsException("Drilldown parameters not provided");
        }
    }

    /**
     * Performs the drilldown operation on a given table.
     * @param requestBean request for drilldown which contains all the details to be drilled down
     * @param authHeader basic authentication header base64 encoded
     * @return Map containing with each field and respective list of results
     * @throws AnalyticsException
     */
	@POST
	@Consumes({ MediaType.APPLICATION_JSON})
	@Produces({ MediaType.APPLICATION_JSON })
	@Path(Constants.ResourcePath.DRILLDOWNCOUNT)
	public Response drillDownCount(DrillDownRequestBean requestBean,
                              @HeaderParam(AUTHORIZATION_HEADER) String authHeader)
            throws AnalyticsException {
        if (logger.isDebugEnabled()) {
            logger.debug("Invoking drilldownCount for tableName : " + requestBean.getTableName());
        }
        AnalyticsDataAPI analyticsDataService = Utils.getAnalyticsDataAPIs();
        String username = authenticate(authHeader);
        if (requestBean != null) {
            AnalyticsDrillDownRequest request = Utils.createDrilldownRequest(requestBean);
            double result = analyticsDataService.drillDownSearchCount(username, request);
            return Response.ok(result).build();
        } else {
            throw new AnalyticsException("DrilldownCount parameters not provided");
        }
    }

    /**
     * Performs the drilldown operation on a given set of range buckets of a field.
     * @param requestBean request for drilldown which contains all the details to be drilled down
     * @param authHeader basic authentication header base64 encoded
     * @return List of analyticsDrilldownRange objects with scores not-null
     * @throws AnalyticsException
     */
    @POST
    @Consumes({ MediaType.APPLICATION_JSON})
    @Produces({ MediaType.APPLICATION_JSON })
    @Path(Constants.ResourcePath.DRILLDOWNRANGECOUNT)
    public Response drillDownRangeCount(DrillDownRequestBean requestBean,
                                   @HeaderParam(AUTHORIZATION_HEADER) String authHeader)
            throws AnalyticsException {
        if (logger.isDebugEnabled()) {
            logger.debug("Invoking drilldownRangeCount for tableName : " + requestBean.getTableName());
        }
        AnalyticsDataAPI analyticsDataService = Utils.getAnalyticsDataAPIs();
        String username = authenticate(authHeader);
        if (requestBean != null) {
            AnalyticsDrillDownRequest request = Utils.createDrilldownRequest(requestBean);
            List<AnalyticsDrillDownRange> ranges = analyticsDataService.drillDownRangeCount(username, request);
            List<DrillDownRangeBean> rangeBeans = Utils.createDrillDownRangeBeans(ranges);
            return Response.ok(rangeBeans).build();
        } else {
            throw new AnalyticsException("DrilldownRangeCount parameters not provided");
        }
    }

    /**
     * Performs the drilldown operation on a given field to get the child categories
     * @param requestBean request for drilldown which contains all the details of the category drilldown
     * @param authHeader basic authentication header base64 encoded
     * @return List of subcategories
     * @throws AnalyticsException
     */
    @POST
    @Consumes({ MediaType.APPLICATION_JSON})
    @Produces({ MediaType.APPLICATION_JSON })
    @Path(Constants.ResourcePath.DRILLDOWNCATEGORIES)
    public Response drillDownCategories(CategoryDrillDownRequestBean requestBean,
                                   @HeaderParam(AUTHORIZATION_HEADER) String authHeader)
            throws AnalyticsException {
        if (logger.isDebugEnabled()) {
            logger.debug("Invoking drilldownCategories for tableName : " + requestBean.getTableName());
        }
        AnalyticsDataAPI analyticsDataService = Utils.getAnalyticsDataAPIs();
        String username = authenticate(authHeader);
        if (requestBean != null) {
            CategoryDrillDownRequest request = Utils.createDrilldownRequest(requestBean);
            SubCategories categories = analyticsDataService.drillDownCategories(username, request);
            SubCategoriesBean bean = Utils.createSubCategoriesBean(categories);
            return Response.ok(bean).build();
        } else {
            throw new AnalyticsException("DrilldownCategory parameters not provided");
        }
    }

	/**
	 * Returns the search record count.
	 * @param queryBean the query bean
	 * @return the {@link Response}response
	 * @throws AnalyticsException
	 */
	@POST
	@Consumes({ MediaType.APPLICATION_JSON})
	@Produces({ MediaType.APPLICATION_JSON })
	@Path(Constants.ResourcePath.SEARCH_COUNT)
	public Response searchCount(QueryBean queryBean,
                                @HeaderParam(AUTHORIZATION_HEADER) String authHeader)
            throws AnalyticsException {
		if (logger.isDebugEnabled()) {
			logger.debug("Invoking search count for tableName : " + queryBean.getTableName());
		}
        AnalyticsDataAPI analyticsDataService = Utils.getAnalyticsDataAPIs();
        String username = authenticate(authHeader);
        if (queryBean != null) {
            int result = analyticsDataService.searchCount(username, queryBean.getTableName(), queryBean.getQuery());
            if (logger.isDebugEnabled()) {
                logger.debug("Search count : " + result);
            }
            return Response.ok(result).build();
        } else {
            throw new AnalyticsException("Search parameters not found");
        }
	}

	/**
	 * waits till indexing finishes
	 * @param seconds tthe timeout for waiting till response returns
	 * @return the {@link Response}response
	 * @throws AnalyticsException
	 */
	@GET
	@Consumes({ MediaType.APPLICATION_JSON})
	@Produces({ MediaType.APPLICATION_JSON })
	@Path(Constants.ResourcePath.INDEXING_DONE)
	public Response waitForIndexing(@QueryParam("timeout") @DefaultValue(value="-1") long seconds,
                                    @HeaderParam(AUTHORIZATION_HEADER) String authHeader)
			throws AnalyticsException {
        if (logger.isDebugEnabled()) {
            logger.debug("Invoking waiting for indexing - timeout : " + seconds + " seconds");
        }
        AnalyticsDataAPI analyticsDataService = Utils.getAnalyticsDataAPIs();
        analyticsDataService.waitForIndexing(seconds * Constants.MILLISECONDSPERSECOND);
        return handleResponse(ResponseStatus.SUCCESS, "Indexing Completed successfully");
	}

    /**
     * Sets a analytics Schema for a table
     * @param tableName table Name of which the analytics schema to be set
     * @param analyticsSchemaBean table schema which represents the analytics schema
     * @return the {@link Response} response
     * @throws AnalyticsException
     */
    @POST
    @Consumes({MediaType.APPLICATION_JSON})
    @Produces({MediaType.APPLICATION_JSON})
    @Path("tables/{tableName}/schema")
    public Response setTableSchema(@PathParam("tableName") String tableName,
                                   AnalyticsSchemaBean analyticsSchemaBean,
                                   @HeaderParam(AUTHORIZATION_HEADER) String authHeader)
            throws AnalyticsException {
        if (logger.isDebugEnabled()) {
            logger.debug("Invoking setTableSchema for tableName : " + tableName);
        }
        AnalyticsDataAPI analyticsDataService = Utils.getAnalyticsDataAPIs();
        String username = authenticate(authHeader);
        if (analyticsSchemaBean != null) {
            AnalyticsSchema analyticsSchema = Utils.createAnalyticsSchema(analyticsSchemaBean);
            analyticsDataService.setTableSchema(username, tableName, analyticsSchema);
            return handleResponse(ResponseStatus.SUCCESS, "Successfully set table schema for table: "
                                                          + tableName);
        } else {
            throw new AnalyticsException("Table schema is not provided");
        }
    }

    /**
     * Gets the analytics schema of a table
     * @param tableName the table name of which the schema to be retreived
     * @return Response containing the analytics schema
     * @throws AnalyticsException
     */
    @GET
    @Produces({MediaType.APPLICATION_JSON})
    @Path("tables/{tableName}/schema")
    public Response getTableSchema(@PathParam("tableName") String tableName,
                                   @HeaderParam(AUTHORIZATION_HEADER) String authHeader)
            throws AnalyticsException {
        if (logger.isDebugEnabled()) {
            logger.debug("Invoking getTableSchema for table : " + tableName);
        }
        AnalyticsDataAPI analyticsDataService = Utils.getAnalyticsDataAPIs();
        String username = authenticate(authHeader);
        AnalyticsSchema analyticsSchema = analyticsDataService.getTableSchema(username, tableName);
        AnalyticsSchemaBean analyticsSchemaBean = Utils.createTableSchemaBean(analyticsSchema);
        return Response.ok(analyticsSchemaBean).build();
    }

    private String authenticate(String authHeader) throws AnalyticsException {

        String username;
        if (authHeader != null && authHeader.startsWith(Constants.BASIC_AUTH_HEADER)) {
            // Authorization: Basic base64credentials
            String base64Credentials = authHeader.substring(Constants.BASIC_AUTH_HEADER.length()).trim();
            String credentials = new String(Base64.decode(base64Credentials),
                                            Charset.forName(DEFAULT_CHARSET));
            // credentials = username:password
            final String[] values = credentials.split(":", 2);
            username = values[0];
            String password = values[1];
            if ("".equals(username) || username == null || "".equals(password) || password == null) {
                throw new UnauthenticatedUserException("Username and password cannot be empty");
            }
            String tenantDomain = MultitenantUtils.getTenantDomain(username);
            String tenantLessUserName = MultitenantUtils.getTenantAwareUsername(username);
            try {
                // get super tenant context and get realm service which is an osgi service
                RealmService realmService = (RealmService) PrivilegedCarbonContext
                        .getThreadLocalCarbonContext().getOSGiService(RealmService.class, null);
                if (realmService != null) {
                    int tenantId = realmService.getTenantManager().getTenantId(tenantDomain);
                    if (tenantId == MultitenantConstants.INVALID_TENANT_ID) {
                        throw new UnauthenticatedUserException("Authentication failed - Invalid domain");

                    }
                    // get tenant's user realm
                    UserRealm userRealm = realmService.getTenantUserRealm(tenantId);
                    boolean isAuthenticated = userRealm.getUserStoreManager()
                            .authenticate(tenantLessUserName, password);
                    if (!isAuthenticated) {
                        throw  new UnauthenticatedUserException("User is not authenticated!");
                    } else {
                        return username;
                    }
                }
            } catch (UserStoreException e) {
                throw new AnalyticsException("Error while accessing the user realm of user :"
                                             + username, e);
            }
        } else {
            throw new UnauthenticatedUserException("Invalid authentication header");
        }
        return username;
    }
}<|MERGE_RESOLUTION|>--- conflicted
+++ resolved
@@ -221,7 +221,7 @@
 	 * @return the response
 	 * @throws AnalyticsException
 	 */
-	@POST
+	/*@POST
 	@Consumes({ MediaType.APPLICATION_JSON})
 	@Produces({ MediaType.APPLICATION_JSON })
 	@Path("tables/{tableName}")
@@ -231,11 +231,7 @@
 		if (logger.isDebugEnabled()) {
 			logger.debug("Invoking insertRecordsToTable");
 		}
-<<<<<<< HEAD
-        AnalyticsDataAPI analyticsDataService = Utils.getAnalyticsDataAPIs();
-=======
 		AnalyticsDataAPI analyticsDataService = Utils.getAnalyticsDataAPIs();
->>>>>>> b3a9590e
         String username = authenticate(authHeader);
         if (recordBeans != null) {
             if (logger.isDebugEnabled()) {
@@ -266,7 +262,7 @@
         } else {
             throw new AnalyticsException("List of records is empty");
         }
-    }
+    }*/
 
 	/**
 	 * Delete records either the time range, but not both
@@ -816,7 +812,7 @@
      * @return the {@link Response} response
      * @throws AnalyticsException
      */
-    @POST
+    /*@POST
     @Consumes({MediaType.APPLICATION_JSON})
     @Produces({MediaType.APPLICATION_JSON})
     @Path("tables/{tableName}/schema")
@@ -837,7 +833,7 @@
         } else {
             throw new AnalyticsException("Table schema is not provided");
         }
-    }
+    }*/
 
     /**
      * Gets the analytics schema of a table
