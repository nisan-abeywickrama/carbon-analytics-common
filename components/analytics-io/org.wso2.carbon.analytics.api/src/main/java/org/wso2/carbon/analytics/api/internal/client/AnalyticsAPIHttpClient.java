/*
*  Copyright (c) 2015, WSO2 Inc. (http://www.wso2.org) All Rights Reserved.
*
*  WSO2 Inc. licenses this file to you under the Apache License,
*  Version 2.0 (the "License"); you may not use this file except
*  in compliance with the License.
*  You may obtain a copy of the License at
*
*    http://www.apache.org/licenses/LICENSE-2.0
*
* Unless required by applicable law or agreed to in writing,
* software distributed under the License is distributed on an
* "AS IS" BASIS, WITHOUT WARRANTIES OR CONDITIONS OF ANY
* KIND, either express or implied.  See the License for the
* specific language governing permissions and limitations
* under the License.
*/
package org.wso2.carbon.analytics.api.internal.client;

import com.google.gson.Gson;
import com.google.gson.GsonBuilder;
import com.google.gson.reflect.TypeToken;

import org.apache.axiom.om.util.Base64;
import org.apache.commons.logging.Log;
import org.apache.commons.logging.LogFactory;
import org.apache.http.HttpResponse;
import org.apache.http.NameValuePair;
import org.apache.http.client.entity.UrlEncodedFormEntity;
import org.apache.http.client.methods.HttpDelete;
import org.apache.http.client.methods.HttpGet;
import org.apache.http.client.methods.HttpPost;
import org.apache.http.client.utils.URIBuilder;
import org.apache.http.conn.scheme.PlainSocketFactory;
import org.apache.http.conn.scheme.Scheme;
import org.apache.http.conn.scheme.SchemeRegistry;
import org.apache.http.entity.ByteArrayEntity;
import org.apache.http.impl.client.DefaultHttpClient;
import org.apache.http.impl.conn.PoolingClientConnectionManager;
import org.apache.http.message.BasicNameValuePair;
import org.apache.http.params.BasicHttpParams;
import org.apache.http.params.CoreConnectionPNames;
import org.apache.http.util.EntityUtils;
import org.wso2.carbon.analytics.api.RemoteRecordIterator;
<<<<<<< HEAD
=======
import org.wso2.carbon.analytics.api.internal.AnalyticsDataConfiguration;
import org.wso2.carbon.analytics.dataservice.commons.AnalyticsDrillDownRequest;
import org.wso2.carbon.analytics.dataservice.commons.DrillDownResultEntry;
import org.wso2.carbon.analytics.datasource.core.util.GenericUtils;
import org.wso2.carbon.analytics.io.commons.RemoteRecordGroup;
>>>>>>> 29858cbd
import org.wso2.carbon.analytics.api.exception.AnalyticsServiceAuthenticationException;
import org.wso2.carbon.analytics.api.exception.AnalyticsServiceException;
import org.wso2.carbon.analytics.api.internal.AnalyticsDataConfiguration;
import org.wso2.carbon.analytics.dataservice.commons.AnalyticsDrillDownRange;
import org.wso2.carbon.analytics.dataservice.commons.AnalyticsDrillDownRequest;
import org.wso2.carbon.analytics.dataservice.commons.CategoryDrillDownRequest;
import org.wso2.carbon.analytics.dataservice.commons.IndexType;
import org.wso2.carbon.analytics.dataservice.commons.SearchResultEntry;
import org.wso2.carbon.analytics.dataservice.commons.SubCategories;
import org.wso2.carbon.analytics.datasource.commons.AnalyticsSchema;
import org.wso2.carbon.analytics.datasource.commons.Record;
import org.wso2.carbon.analytics.datasource.commons.RecordGroup;
import org.wso2.carbon.analytics.io.commons.AnalyticsAPIConstants;
import org.wso2.carbon.analytics.io.commons.RemoteRecordGroup;

import javax.servlet.http.HttpServletResponse;
<<<<<<< HEAD
import java.io.BufferedReader;
import java.io.ByteArrayOutputStream;
import java.io.IOException;
import java.io.InputStream;
import java.io.InputStreamReader;
import java.io.ObjectInputStream;
import java.io.ObjectOutputStream;
=======

import java.io.*;
>>>>>>> 29858cbd
import java.lang.reflect.Type;
import java.net.MalformedURLException;
import java.net.URISyntaxException;
import java.net.URL;
import java.util.ArrayList;
import java.util.Iterator;
import java.util.List;
import java.util.Map;

public class AnalyticsAPIHttpClient {
    private static final Log log = LogFactory.getLog(AnalyticsAPIHttpClient.class);
    private static AnalyticsAPIHttpClient instance;
    private String hostname;
    private int port;
    private String protocol;
    private String sessionId;
    private DefaultHttpClient httpClient;

    private AnalyticsAPIHttpClient(String protocol, String hostname, int port,
                                   int maxPerRoute, int maxConnection,
                                   int socketTimeout, int connectionTimeout) {
        this.hostname = hostname;
        this.port = port;
        this.protocol = protocol;
        SchemeRegistry schemeRegistry = new SchemeRegistry();
        schemeRegistry.register(
                new Scheme(this.protocol, port, PlainSocketFactory.getSocketFactory()));
        PoolingClientConnectionManager connectionManager = new PoolingClientConnectionManager(schemeRegistry);
        connectionManager.setDefaultMaxPerRoute(maxPerRoute);
        connectionManager.setMaxTotal(maxConnection);
        BasicHttpParams params = new BasicHttpParams();
        params.setParameter(CoreConnectionPNames.SO_TIMEOUT, socketTimeout);
        params.setParameter(CoreConnectionPNames.CONNECTION_TIMEOUT, connectionTimeout);
        this.httpClient = new DefaultHttpClient(connectionManager, params);
    }

    public static void init(AnalyticsDataConfiguration dataConfiguration) throws AnalyticsServiceException {
        try {
            URL url = new URL(dataConfiguration.getEndpoint());
            instance = new AnalyticsAPIHttpClient(url.getProtocol(), url.getHost(), url.getPort(),
                    dataConfiguration.getMaxConnectionsPerRoute(), dataConfiguration.getMaxConnections(),
                    dataConfiguration.getSocketConnectionTimeoutMS(), dataConfiguration.getConnectionTimeoutMS());
        } catch (MalformedURLException e) {
            throw new AnalyticsServiceException("Error while initializing the analytics http client. " + e.getMessage(), e);
        }
    }

    public static AnalyticsAPIHttpClient getInstance() {
        return instance;
    }

    public void authenticate(String username, String password) throws AnalyticsServiceException {
        URIBuilder builder = new URIBuilder();
        builder.setScheme(this.protocol).setHost(hostname).setPort(port).setPath(AnalyticsAPIConstants.MANAGEMENT_SERVICE_URI)
                .setParameter(AnalyticsAPIConstants.OPERATION, AnalyticsAPIConstants.LOGIN_OPERATION);
        try {
            HttpGet getMethod = new HttpGet(builder.build().toString());
            getMethod.addHeader(AnalyticsAPIConstants.AUTHORIZATION_HEADER, "Basic " + Base64.encode(
                    (username + AnalyticsAPIConstants.SEPARATOR
                            + password).getBytes()));
            HttpResponse httpResponse = httpClient.execute(getMethod);
            if (httpResponse.getStatusLine().getStatusCode() != HttpServletResponse.SC_OK) {
                EntityUtils.consume(httpResponse.getEntity());
                throw new AnalyticsServiceAuthenticationException("Authentication failed for user : " + username);
            }
            String response = getResponse(httpResponse);
            if (response.startsWith(AnalyticsAPIConstants.SESSION_ID)) {
                String[] reponseElements = response.split(AnalyticsAPIConstants.SEPARATOR);
                if (reponseElements.length == 2) {
                    this.sessionId = reponseElements[1];
                } else {
                    throw new AnalyticsServiceAuthenticationException("Invalid response returned, cannot find " +
                            "sessionId. Response:" + response);
                }
            } else {
                throw new AnalyticsServiceAuthenticationException("Invalid response returned, no session id found!"
                        + response);
            }
        } catch (URISyntaxException e) {
            throw new AnalyticsServiceAuthenticationException("Malformed URL provided for authentication. "
                    + e.getMessage(), e);
        } catch (IOException e) {
            throw new AnalyticsServiceAuthenticationException("Error while connecting to the remote service. "
                    + e.getMessage(), e);
        }
    }

    public void validateAndAuthenticate(String username, String password) throws AnalyticsServiceException {
        if (sessionId == null) {
            authenticate(username, password);
        }
    }

    private String getResponse(HttpResponse httpResponse) throws AnalyticsServiceException {
        BufferedReader br = null;
        try {
            br = new BufferedReader(new InputStreamReader(httpResponse.getEntity().getContent()));
            String readLine;
            String response = "";
            while (((readLine = br.readLine()) != null)) {
                response += readLine;
            }
            return response;
        } catch (IOException e) {
            throw new AnalyticsServiceException("Error while reading the response from the remote service. "
                    + e.getMessage(), e);
        } finally {
            if (br != null) {
                try {
                    br.close();
                } catch (IOException e) {
                    log.warn("Error while closing the connection! " + e.getMessage());
                }
            }
        }
    }

    public void createTable(int tenantId, String username, String tableName, boolean securityEnabled) throws AnalyticsServiceException {
        URIBuilder builder = new URIBuilder();
        builder.setScheme(protocol).setHost(hostname).setPort(port).setPath(AnalyticsAPIConstants
                .TABLE_PROCESSOR_SERVICE_URI);
        try {
            HttpPost postMethod = new HttpPost(builder.build().toString());
            postMethod.addHeader(AnalyticsAPIConstants.SESSION_ID, sessionId);
            List<NameValuePair> params = new ArrayList<>();
            params.add(new BasicNameValuePair(AnalyticsAPIConstants.OPERATION, AnalyticsAPIConstants
                    .CREATE_TABLE_OPERATION));
            if (!securityEnabled) {
                params.add(new BasicNameValuePair(AnalyticsAPIConstants.TENANT_ID_PARAM, String.valueOf(tenantId)));
            } else {
                params.add(new BasicNameValuePair(AnalyticsAPIConstants.USERNAME_PARAM, username));
            }
            params.add(new BasicNameValuePair(AnalyticsAPIConstants.ENABLE_SECURITY_PARAM, String.valueOf(securityEnabled)));
            params.add(new BasicNameValuePair(AnalyticsAPIConstants.TABLE_NAME_PARAM, tableName));
            postMethod.setEntity(new UrlEncodedFormEntity(params));
            HttpResponse httpResponse = httpClient.execute(postMethod);
            if (httpResponse.getStatusLine().getStatusCode() != HttpServletResponse.SC_OK) {
                String response = getResponse(httpResponse);
                throw new AnalyticsServiceException("Unable to create the table - " + tableName + " for tenant id : "
                        + tenantId + ". " + response);
            } else {
                EntityUtils.consume(httpResponse.getEntity());
            }
        } catch (URISyntaxException e) {
            throw new AnalyticsServiceAuthenticationException("Malformed URL provided. " + e.getMessage(), e);
        } catch (IOException e) {
            throw new AnalyticsServiceAuthenticationException("Error while connecting to the remote service. "
                    + e.getMessage(), e);
        }
    }

    public void setTableSchema(int tenantId, String username, String tableName,
                               AnalyticsSchema schema, boolean securityEnabled) throws AnalyticsServiceException {
        URIBuilder builder = new URIBuilder();
        builder.setScheme(protocol).setHost(hostname).setPort(port).setPath(AnalyticsAPIConstants
                .SCHEMA_PROCESSOR_SERVICE_URI);
        String jsonSchema = new GsonBuilder().create().toJson(schema);
        try {
            HttpPost postMethod = new HttpPost(builder.build().toString());
            postMethod.addHeader(AnalyticsAPIConstants.SESSION_ID, sessionId);
            List<NameValuePair> params = new ArrayList<>();
            params.add(new BasicNameValuePair(AnalyticsAPIConstants.OPERATION, AnalyticsAPIConstants.
                    SET_SCHEMA_OPERATION));
            if (!securityEnabled) {
                params.add(new BasicNameValuePair(AnalyticsAPIConstants.TENANT_ID_PARAM, String.valueOf(tenantId)));
            } else {
                params.add(new BasicNameValuePair(AnalyticsAPIConstants.USERNAME_PARAM, username));
            }
            params.add(new BasicNameValuePair(AnalyticsAPIConstants.ENABLE_SECURITY_PARAM, String.valueOf(securityEnabled)));
            params.add(new BasicNameValuePair(AnalyticsAPIConstants.TABLE_NAME_PARAM, tableName));
            params.add(new BasicNameValuePair(AnalyticsAPIConstants.SCHEMA_PARAM, jsonSchema));
            postMethod.setEntity(new UrlEncodedFormEntity(params));
            HttpResponse httpResponse = httpClient.execute(postMethod);
            if (httpResponse.getStatusLine().getStatusCode() != HttpServletResponse.SC_OK) {
                String response = getResponse(httpResponse);
                throw new AnalyticsServiceException("Unable to set the schema for the table - " + tableName
                        + ", schema - " + jsonSchema + " for tenant id : " + tenantId + ". " + response);
            } else {
                EntityUtils.consume(httpResponse.getEntity());
            }
        } catch (URISyntaxException e) {
            throw new AnalyticsServiceAuthenticationException("Malformed URL provided. " + e.getMessage(), e);
        } catch (IOException e) {
            throw new AnalyticsServiceAuthenticationException("Error while connecting to the remote service. "
                    + e.getMessage(), e);
        }
    }

    public AnalyticsSchema getTableSchema(int tenantId, String username, String tableName, boolean securityEnabled) throws AnalyticsServiceException {
        URIBuilder builder = new URIBuilder();
        builder.setScheme(protocol).setHost(hostname).setPort(port).setPath(AnalyticsAPIConstants.SCHEMA_PROCESSOR_SERVICE_URI)
                .addParameter(AnalyticsAPIConstants.OPERATION, AnalyticsAPIConstants.GET_SCHEMA_OPERATION)
                .addParameter(AnalyticsAPIConstants.TABLE_NAME_PARAM, tableName)
                .addParameter(AnalyticsAPIConstants.ENABLE_SECURITY_PARAM, String.valueOf(securityEnabled));
        if (!securityEnabled) {
            builder.addParameter(AnalyticsAPIConstants.TENANT_ID_PARAM, String.valueOf(tenantId));
        } else {
            builder.addParameter(AnalyticsAPIConstants.USERNAME_PARAM, username);
        }
        try {
            HttpGet getMethod = new HttpGet(builder.build().toString());
            getMethod.addHeader(AnalyticsAPIConstants.SESSION_ID, sessionId);
            HttpResponse httpResponse = httpClient.execute(getMethod);
            String response = getResponse(httpResponse);
            if (httpResponse.getStatusLine().getStatusCode() != HttpServletResponse.SC_OK) {
                throw new AnalyticsServiceException("Unable to get the schema for the table - " + tableName
                        + " for tenant id : " + tenantId + ". " + response);
            } else {
                return new GsonBuilder().create().fromJson(response, AnalyticsSchema.class);
            }
        } catch (URISyntaxException e) {
            throw new AnalyticsServiceAuthenticationException("Malformed URL provided. " + e.getMessage(), e);
        } catch (IOException e) {
            throw new AnalyticsServiceAuthenticationException("Error while connecting to the remote service. "
                    + e.getMessage(), e);
        }
    }

    public boolean isTableExists(int tenantId, String username, String tableName, boolean securityEnabled) throws AnalyticsServiceException {
        URIBuilder builder = new URIBuilder();
        builder.setScheme(protocol).setHost(hostname).setPort(port).setPath(AnalyticsAPIConstants
                .TABLE_PROCESSOR_SERVICE_URI)
                .addParameter(AnalyticsAPIConstants.OPERATION, AnalyticsAPIConstants.TABLE_EXISTS_OPERATION)
                .addParameter(AnalyticsAPIConstants.TABLE_NAME_PARAM, tableName)
                .addParameter(AnalyticsAPIConstants.ENABLE_SECURITY_PARAM, String.valueOf(securityEnabled));
        if (!securityEnabled) {
            builder.addParameter(AnalyticsAPIConstants.TENANT_ID_PARAM, String.valueOf(tenantId));
        } else {
            builder.addParameter(AnalyticsAPIConstants.USERNAME_PARAM, username);
        }
        try {
            HttpGet getMethod = new HttpGet(builder.build().toString());
            getMethod.addHeader(AnalyticsAPIConstants.SESSION_ID, sessionId);
            HttpResponse httpResponse = httpClient.execute(getMethod);
            String response = getResponse(httpResponse);
            if (httpResponse.getStatusLine().getStatusCode() != HttpServletResponse.SC_OK) {
                throw new AnalyticsServiceException("Unable to check the existence for the table - " + tableName
                        + " for tenant id : " + tenantId + ". " + response);
            } else {
                if (response.startsWith(AnalyticsAPIConstants.TABLE_EXISTS)) {
                    String[] reponseElements = response.split(AnalyticsAPIConstants.SEPARATOR);
                    if (reponseElements.length == 2) {
                        return Boolean.parseBoolean(reponseElements[1]);
                    } else {
                        throw new AnalyticsServiceException("Invalid response returned, cannot find table existence" +
                                " message. Response:" + response);
                    }
                } else {
                    throw new AnalyticsServiceException("Invalid response returned, table existence message not found!"
                            + response);
                }
            }
        } catch (URISyntaxException e) {
            throw new AnalyticsServiceAuthenticationException("Malformed URL provided. " + e.getMessage(), e);
        } catch (IOException e) {
            throw new AnalyticsServiceAuthenticationException("Error while connecting to the remote service. "
                    + e.getMessage(), e);
        }
    }

    public List<String> listTables(int tenantId, String username, boolean securityEnabled) throws AnalyticsServiceException {
        URIBuilder builder = new URIBuilder();
        builder.setScheme(protocol).setHost(hostname).setPort(port).setPath(AnalyticsAPIConstants
                .TABLE_PROCESSOR_SERVICE_URI)
                .addParameter(AnalyticsAPIConstants.OPERATION, AnalyticsAPIConstants.LIST_TABLES_OPERATION)
                .addParameter(AnalyticsAPIConstants.ENABLE_SECURITY_PARAM, String.valueOf(securityEnabled));
        if (!securityEnabled) {
            builder.addParameter(AnalyticsAPIConstants.TENANT_ID_PARAM, String.valueOf(tenantId));
        } else {
            builder.addParameter(AnalyticsAPIConstants.USERNAME_PARAM, username);
        }
        try {
            HttpGet getMethod = new HttpGet(builder.build().toString());
            getMethod.addHeader(AnalyticsAPIConstants.SESSION_ID, sessionId);
            HttpResponse httpResponse = httpClient.execute(getMethod);
            String response = getResponse(httpResponse);
            if (httpResponse.getStatusLine().getStatusCode() != HttpServletResponse.SC_OK) {
                throw new AnalyticsServiceException("Unable to get the list of tables for tenant id : "
                        + tenantId + ". " + response);
            } else {
                Type tableNamesListType = new TypeToken<List<String>>() {
                }.getType();
                return new Gson().fromJson(response, tableNamesListType);
            }
        } catch (URISyntaxException e) {
            throw new AnalyticsServiceAuthenticationException("Malformed URL provided. "
                    + e.getMessage(), e);
        } catch (IOException e) {
            throw new AnalyticsServiceAuthenticationException("Error while connecting to the remote service. "
                    + e.getMessage(), e);
        }
    }

    public void deleteTable(int tenantId, String username, String tableName, boolean securityEnabled) throws AnalyticsServiceException {
        URIBuilder builder = new URIBuilder();
        builder.setScheme(protocol).setHost(hostname).setPort(port).setPath(AnalyticsAPIConstants.TABLE_PROCESSOR_SERVICE_URI)
                .addParameter(AnalyticsAPIConstants.OPERATION, AnalyticsAPIConstants.DELETE_TABLE_OPERATION)
                .addParameter(AnalyticsAPIConstants.TABLE_NAME_PARAM, tableName)
                .addParameter(AnalyticsAPIConstants.ENABLE_SECURITY_PARAM, String.valueOf(securityEnabled));
        if (!securityEnabled) {
            builder.addParameter(AnalyticsAPIConstants.TENANT_ID_PARAM, String.valueOf(tenantId));
        } else {
            builder.addParameter(AnalyticsAPIConstants.USERNAME_PARAM, username);
        }
        try {
            HttpDelete deleteMethod = new HttpDelete(builder.build().toString());
            deleteMethod.addHeader(AnalyticsAPIConstants.SESSION_ID, sessionId);
            HttpResponse httpResponse = httpClient.execute(deleteMethod);
            if (httpResponse.getStatusLine().getStatusCode() != HttpServletResponse.SC_OK) {
                String response = getResponse(httpResponse);
                throw new AnalyticsServiceException("Unable to create the table - " + tableName + " for tenant id : " + tenantId + ". " + response);
            } else {
                EntityUtils.consume(httpResponse.getEntity());
            }
        } catch (URISyntaxException e) {
            throw new AnalyticsServiceAuthenticationException("Malformed URL provided. " + e.getMessage(), e);
        } catch (IOException e) {
            throw new AnalyticsServiceAuthenticationException("Error while connecting to the remote service. " + e.getMessage(), e);
        }
    }

    public long getRecordCount(int tenantId, String username, String tableName, long timeFrom, long timeTo, boolean securityEnabled) throws AnalyticsServiceException {
        URIBuilder builder = new URIBuilder();
        builder.setScheme(protocol).setHost(hostname).setPort(port).setPath(AnalyticsAPIConstants.RECORD_PROCESSOR_SERVICE_URI)
                .addParameter(AnalyticsAPIConstants.OPERATION, AnalyticsAPIConstants.GET_RECORD_COUNT_OPERATION)
                .addParameter(AnalyticsAPIConstants.TABLE_NAME_PARAM, tableName)
                .addParameter(AnalyticsAPIConstants.TIME_FROM_PARAM, String.valueOf(timeFrom))
                .addParameter(AnalyticsAPIConstants.TIME_TO_PARAM, String.valueOf(timeTo))
                .addParameter(AnalyticsAPIConstants.ENABLE_SECURITY_PARAM, String.valueOf(securityEnabled));
        if (!securityEnabled) {
            builder.addParameter(AnalyticsAPIConstants.TENANT_ID_PARAM, String.valueOf(tenantId));
        } else {
            builder.addParameter(AnalyticsAPIConstants.USERNAME_PARAM, username);
        }
        try {
            HttpGet getMethod = new HttpGet(builder.build().toString());
            getMethod.addHeader(AnalyticsAPIConstants.SESSION_ID, sessionId);
            HttpResponse httpResponse = httpClient.execute(getMethod);
            String response = getResponse(httpResponse);
            if (httpResponse.getStatusLine().getStatusCode() != HttpServletResponse.SC_OK) {
                throw new AnalyticsServiceException("Unable to get the record count for the table - " + tableName
                        + ", time from : " + timeFrom + " , timeTo : " + timeTo
                        + " for tenant id : " + tenantId + ". " + response);
            } else {
                if (response.startsWith(AnalyticsAPIConstants.RECORD_COUNT)) {
                    String[] reponseElements = response.split(AnalyticsAPIConstants.SEPARATOR);
                    if (reponseElements.length == 2) {
                        return Long.parseLong(reponseElements[1]);
                    } else {
                        throw new AnalyticsServiceException("Invalid response returned, cannot find record count" +
                                " message. Response:" + response);
                    }
                } else {
                    throw new AnalyticsServiceException("Invalid response returned, record count message not found!"
                            + response);
                }
            }
        } catch (URISyntaxException e) {
            throw new AnalyticsServiceAuthenticationException("Malformed URL provided. " + e.getMessage(), e);
        } catch (IOException e) {
            throw new AnalyticsServiceAuthenticationException("Error while connecting to the remote service. " + e.getMessage(), e);
        }
    }

    @SuppressWarnings("unchecked")
    public void putRecords(String username, List<Record> records, boolean securityEnabled) throws AnalyticsServiceException {
        URIBuilder builder = new URIBuilder();
        builder.setScheme(protocol).setHost(hostname).setPort(port).setPath(AnalyticsAPIConstants.RECORD_PROCESSOR_SERVICE_URI)
        .addParameter(AnalyticsAPIConstants.OPERATION, AnalyticsAPIConstants.PUT_RECORD_OPERATION)
        .addParameter(AnalyticsAPIConstants.ENABLE_SECURITY_PARAM, String.valueOf(securityEnabled));
        if (securityEnabled) {
            builder.addParameter(AnalyticsAPIConstants.USERNAME_PARAM, username);
        }
        try {
            HttpPost postMethod = new HttpPost(builder.build().toString());
            postMethod.addHeader(AnalyticsAPIConstants.SESSION_ID, sessionId);
            postMethod.setEntity(new ByteArrayEntity(GenericUtils.serializeObject(records)));
            HttpResponse httpResponse = httpClient.execute(postMethod);
            if (httpResponse.getStatusLine().getStatusCode() != HttpServletResponse.SC_OK) {
                String response = getResponse(httpResponse);
                throw new AnalyticsServiceException("Unable to put the records. " + response);
            }else {
                List<String> recordIds = (List<String>) GenericUtils.deserializeObject(httpResponse.getEntity().getContent());
                int index = 0;
                for (Record record: records){
                    record.setId(recordIds.get(index));
                    index++;
                }
            }
        } catch (URISyntaxException e) {
            throw new AnalyticsServiceAuthenticationException("Malformed URL provided. " + e.getMessage(), e);
        } catch (IOException e) {
            throw new AnalyticsServiceAuthenticationException("Error while connecting to the remote service. " + e.getMessage(), e);
        }
    }

    public void deleteRecords(int tenantId, String username, String tableName, long timeFrom, long timeTo, boolean securityEnabled) throws AnalyticsServiceException {
        URIBuilder builder = new URIBuilder();
        builder.setScheme(protocol).setHost(hostname).setPort(port).setPath(AnalyticsAPIConstants.RECORD_PROCESSOR_SERVICE_URI)
                .addParameter(AnalyticsAPIConstants.OPERATION, AnalyticsAPIConstants.DELETE_RECORDS_RANGE_OPERATION)
                .addParameter(AnalyticsAPIConstants.TABLE_NAME_PARAM, tableName)
                .addParameter(AnalyticsAPIConstants.TIME_FROM_PARAM, String.valueOf(timeFrom))
                .addParameter(AnalyticsAPIConstants.TIME_TO_PARAM, String.valueOf(timeTo))
                .addParameter(AnalyticsAPIConstants.ENABLE_SECURITY_PARAM, String.valueOf(securityEnabled));
        if (!securityEnabled) {
            builder.addParameter(AnalyticsAPIConstants.TENANT_ID_PARAM, String.valueOf(tenantId));
        } else {
            builder.addParameter(AnalyticsAPIConstants.USERNAME_PARAM, username);
        }
        try {
            HttpDelete deleteMethod = new HttpDelete(builder.build().toString());
            deleteMethod.addHeader(AnalyticsAPIConstants.SESSION_ID, sessionId);
            HttpResponse httpResponse = httpClient.execute(deleteMethod);
            String response = getResponse(httpResponse);
            if (httpResponse.getStatusLine().getStatusCode() != HttpServletResponse.SC_OK) {
                throw new AnalyticsServiceException("Unable to delete the record count for the table - " + tableName
                        + ", time from : " + timeFrom + " , timeTo : " + timeTo
                        + " for tenant id : " + tenantId + ". " + response);
            }
        } catch (URISyntaxException e) {
            throw new AnalyticsServiceAuthenticationException("Malformed URL provided. " + e.getMessage(), e);
        } catch (IOException e) {
            throw new AnalyticsServiceAuthenticationException("Error while connecting to the remote service. " + e.getMessage(), e);
        }
    }

    public void deleteRecords(int tenantId, String username, String tableName, List<String> recordIds, boolean securityEnabled) throws AnalyticsServiceException {
        URIBuilder builder = new URIBuilder();
        builder.setScheme(protocol).setHost(hostname).setPort(port).setPath(AnalyticsAPIConstants.RECORD_PROCESSOR_SERVICE_URI)
                .addParameter(AnalyticsAPIConstants.OPERATION, AnalyticsAPIConstants.DELETE_RECORDS_IDS_OPERATION)
                .addParameter(AnalyticsAPIConstants.TABLE_NAME_PARAM, tableName)
                .addParameter(AnalyticsAPIConstants.RECORD_IDS_PARAM, new Gson().toJson(recordIds))
                .addParameter(AnalyticsAPIConstants.ENABLE_SECURITY_PARAM, String.valueOf(securityEnabled));
        if (!securityEnabled) {
            builder.addParameter(AnalyticsAPIConstants.TENANT_ID_PARAM, String.valueOf(tenantId));
        } else {
            builder.addParameter(AnalyticsAPIConstants.USERNAME_PARAM, username);
        }
        try {
            HttpDelete deleteMethod = new HttpDelete(builder.build().toString());
            deleteMethod.addHeader(AnalyticsAPIConstants.SESSION_ID, sessionId);
            HttpResponse httpResponse = httpClient.execute(deleteMethod);
            String response = getResponse(httpResponse);
            if (httpResponse.getStatusLine().getStatusCode() != HttpServletResponse.SC_OK) {
                throw new AnalyticsServiceException("Unable to delete the record count for the table - " + tableName
                        + ", records - " + recordIds
                        + " for tenant id : " + tenantId + ". " + response);
            }
        } catch (URISyntaxException e) {
            throw new AnalyticsServiceAuthenticationException("Malformed URL provided. " + e.getMessage(), e);
        } catch (IOException e) {
            throw new AnalyticsServiceAuthenticationException("Error while connecting to the remote service. " + e.getMessage(), e);
        }
    }

    public void setIndices(int tenantId, String username, String tableName, Map<String, IndexType> columns,
                           List<String> scoreParams, boolean securityEnabled) throws AnalyticsServiceException {
        URIBuilder builder = new URIBuilder();
        Gson gson = new Gson();
        builder.setScheme(protocol).setHost(hostname).setPort(port).setPath(AnalyticsAPIConstants.INDEX_PROCESSOR_SERVICE_URI);
        try {
            HttpPost postMethod = new HttpPost(builder.build().toString());
            postMethod.addHeader(AnalyticsAPIConstants.SESSION_ID, sessionId);
            List<NameValuePair> params = new ArrayList<>();
            params.add(new BasicNameValuePair(AnalyticsAPIConstants.OPERATION, AnalyticsAPIConstants.SET_INDICES_OPERATION));
            params.add(new BasicNameValuePair(AnalyticsAPIConstants.TABLE_NAME_PARAM, tableName));
            String indexJson = gson.toJson(columns);
            params.add(new BasicNameValuePair(AnalyticsAPIConstants.INDEX_PARAM, indexJson));
            if (scoreParams != null) {
                params.add(new BasicNameValuePair(AnalyticsAPIConstants.SCORE_PARAM, gson.toJson(scoreParams)));
            }
            if (!securityEnabled) {
                params.add(new BasicNameValuePair(AnalyticsAPIConstants.TENANT_ID_PARAM, String.valueOf(tenantId)));
            } else {
                params.add(new BasicNameValuePair(AnalyticsAPIConstants.USERNAME_PARAM, username));
            }
            params.add(new BasicNameValuePair(AnalyticsAPIConstants.ENABLE_SECURITY_PARAM, String.valueOf(securityEnabled)));
            postMethod.setEntity(new UrlEncodedFormEntity(params));
            HttpResponse httpResponse = httpClient.execute(postMethod);
            String response = getResponse(httpResponse);
            if (httpResponse.getStatusLine().getStatusCode() != HttpServletResponse.SC_OK) {
                String errorMsg = "Unable to set the index for table - " + tableName
                        + " with index  - " + indexJson
                        + " for tenant id : " + tenantId + ". " + response;
                if (securityEnabled) errorMsg = "Unable to set the index for table - " + tableName
                        + " with index  - " + indexJson
                        + " for username : " + username + ". " + response;
                throw new AnalyticsServiceException(errorMsg);
            }
        } catch (URISyntaxException e) {
            throw new AnalyticsServiceAuthenticationException("Malformed URL provided. " + e.getMessage(), e);
        } catch (IOException e) {
            throw new AnalyticsServiceAuthenticationException("Error while connecting to the remote service. " + e.getMessage(), e);
        }
    }

    public Map<String, IndexType> getIndices(int tenantId, String username, String tableName, boolean securityEnabled) throws AnalyticsServiceException {
        URIBuilder builder = new URIBuilder();
        builder.setScheme(protocol).setHost(hostname).setPort(port).setPath(AnalyticsAPIConstants.INDEX_PROCESSOR_SERVICE_URI)
                .addParameter(AnalyticsAPIConstants.OPERATION, AnalyticsAPIConstants.GET_INDICES_OPERATION)
                .addParameter(AnalyticsAPIConstants.TABLE_NAME_PARAM, tableName)
                .addParameter(AnalyticsAPIConstants.ENABLE_SECURITY_PARAM, String.valueOf(securityEnabled));
        if (!securityEnabled) {
            builder.addParameter(AnalyticsAPIConstants.TENANT_ID_PARAM, String.valueOf(tenantId));
        } else {
            builder.addParameter(AnalyticsAPIConstants.USERNAME_PARAM, username);
        }
        try {
            HttpGet getMethod = new HttpGet(builder.build().toString());
            getMethod.addHeader(AnalyticsAPIConstants.SESSION_ID, sessionId);
            HttpResponse httpResponse = httpClient.execute(getMethod);
            String response = getResponse(httpResponse);
            if (httpResponse.getStatusLine().getStatusCode() != HttpServletResponse.SC_OK) {
                throw new AnalyticsServiceException("Unable to get the index for table - " + tableName
                        + " for tenant id : " + tenantId + ". " + response);
            } else {
                Type indexMap = new TypeToken<Map<String, IndexType>>() {
                }.getType();
                return new Gson().fromJson(response, indexMap);
            }
        } catch (URISyntaxException e) {
            throw new AnalyticsServiceAuthenticationException("Malformed URL provided. " + e.getMessage(), e);
        } catch (IOException e) {
            throw new AnalyticsServiceAuthenticationException("Error while connecting to the remote service. " + e.getMessage(), e);
        }
    }

    public List<String> getScoreParams(int tenantId, String username, String tableName, boolean securityEnabled) throws AnalyticsServiceException {
        URIBuilder builder = new URIBuilder();
        builder.setScheme(protocol).setHost(hostname).setPort(port).setPath(AnalyticsAPIConstants.INDEX_PROCESSOR_SERVICE_URI)
                .addParameter(AnalyticsAPIConstants.OPERATION, AnalyticsAPIConstants.GET_SCORE_PARAMS_OPERATION)
                .addParameter(AnalyticsAPIConstants.TABLE_NAME_PARAM, tableName)
                .addParameter(AnalyticsAPIConstants.ENABLE_SECURITY_PARAM, String.valueOf(securityEnabled));
        if (!securityEnabled) {
            builder.addParameter(AnalyticsAPIConstants.TENANT_ID_PARAM, String.valueOf(tenantId));
        } else {
            builder.addParameter(AnalyticsAPIConstants.USERNAME_PARAM, username);
        }
        try {
            HttpGet getMethod = new HttpGet(builder.build().toString());
            getMethod.addHeader(AnalyticsAPIConstants.SESSION_ID, sessionId);
            HttpResponse httpResponse = httpClient.execute(getMethod);
            String response = getResponse(httpResponse);
            if (httpResponse.getStatusLine().getStatusCode() != HttpServletResponse.SC_OK) {
                throw new AnalyticsServiceException("Unable to get the index for table - " + tableName
                        + " for tenant id : " + tenantId + ". " + response);
            } else {
                Type scoreListType = new TypeToken<List<String>>() {
                }.getType();
                return new Gson().fromJson(response, scoreListType);
            }
        } catch (URISyntaxException e) {
            throw new AnalyticsServiceAuthenticationException("Malformed URL provided. " + e.getMessage(), e);
        } catch (IOException e) {
            throw new AnalyticsServiceAuthenticationException("Error while connecting to the remote service. " + e.getMessage(), e);
        }
    }


    public void clearIndices(int tenantId, String username, String tableName, boolean securityEnabled) throws AnalyticsServiceException {
        URIBuilder builder = new URIBuilder();
        builder.setScheme(protocol).setHost(hostname).setPort(port).setPath(AnalyticsAPIConstants.INDEX_PROCESSOR_SERVICE_URI)
                .addParameter(AnalyticsAPIConstants.OPERATION, AnalyticsAPIConstants.DELETE_INDICES_OPERATION)
                .addParameter(AnalyticsAPIConstants.TABLE_NAME_PARAM, tableName)
                .addParameter(AnalyticsAPIConstants.ENABLE_SECURITY_PARAM, String.valueOf(securityEnabled));
        if (!securityEnabled) {
            builder.addParameter(AnalyticsAPIConstants.TENANT_ID_PARAM, String.valueOf(tenantId));
        } else {
            builder.addParameter(AnalyticsAPIConstants.USERNAME_PARAM, username);
        }
        try {
            HttpDelete deleteMethod = new HttpDelete(builder.build().toString());
            deleteMethod.addHeader(AnalyticsAPIConstants.SESSION_ID, sessionId);
            HttpResponse httpResponse = httpClient.execute(deleteMethod);
            if (httpResponse.getStatusLine().getStatusCode() != HttpServletResponse.SC_OK) {
                String response = getResponse(httpResponse);
                throw new AnalyticsServiceException("Unable to get the index for table - " + tableName
                        + " for tenant id : " + tenantId + ". " + response);
            } else {
                EntityUtils.consume(httpResponse.getEntity());
            }
        } catch (URISyntaxException e) {
            throw new AnalyticsServiceAuthenticationException("Malformed URL provided. " + e.getMessage(), e);
        } catch (IOException e) {
            throw new AnalyticsServiceAuthenticationException("Error while connecting to the remote service. " + e.getMessage(), e);
        }
    }

    public List<SearchResultEntry> search(int tenantId, String username, String tableName, String language, String query,
                                          int start, int count, boolean securityEnabled) throws AnalyticsServiceException {
        URIBuilder builder = new URIBuilder();
        builder.setScheme(protocol).setHost(hostname).setPort(port).setPath(AnalyticsAPIConstants.SEARCH_PROCESSOR_SERVICE_URI)
                .addParameter(AnalyticsAPIConstants.OPERATION, AnalyticsAPIConstants.SEARCH_OPERATION)
                .addParameter(AnalyticsAPIConstants.TABLE_NAME_PARAM, tableName)
                .addParameter(AnalyticsAPIConstants.LANGUAGE_PARAM, language)
                .addParameter(AnalyticsAPIConstants.QUERY, query)
                .addParameter(AnalyticsAPIConstants.START_PARAM, String.valueOf(start))
                .addParameter(AnalyticsAPIConstants.COUNT_PARAM, String.valueOf(count))
                .addParameter(AnalyticsAPIConstants.ENABLE_SECURITY_PARAM, String.valueOf(securityEnabled));
        if (!securityEnabled) {
            builder.addParameter(AnalyticsAPIConstants.TENANT_ID_PARAM, String.valueOf(tenantId));
        } else {
            builder.addParameter(AnalyticsAPIConstants.USERNAME_PARAM, username);
        }
        try {
            HttpGet getMethod = new HttpGet(builder.build().toString());
            getMethod.addHeader(AnalyticsAPIConstants.SESSION_ID, sessionId);
            HttpResponse httpResponse = httpClient.execute(getMethod);
            String response = getResponse(httpResponse);
            if (httpResponse.getStatusLine().getStatusCode() != HttpServletResponse.SC_OK) {
                throw new AnalyticsServiceException("Unable to search the table - " + tableName
                        + " for tenant id : " + tenantId + " with language : " + language + ", query : " + query + ". "
                        + response);
            } else {
                Type searchResultType = new TypeToken<List<SearchResultEntry>>() {
                }.getType();
                return new Gson().fromJson(response, searchResultType);
            }
        } catch (URISyntaxException e) {
            throw new AnalyticsServiceAuthenticationException("Malformed URL provided. " + e.getMessage(), e);
        } catch (IOException e) {
            throw new AnalyticsServiceAuthenticationException("Error while connecting to the remote service. " + e.getMessage(), e);
        }
    }

    public int searchCount(int tenantId, String username, String tableName, String language, String query,
                           boolean securityEnabled) throws AnalyticsServiceException {
        URIBuilder builder = new URIBuilder();
        builder.setScheme(protocol).setHost(hostname).setPort(port).setPath(AnalyticsAPIConstants.SEARCH_PROCESSOR_SERVICE_URI)
                .addParameter(AnalyticsAPIConstants.OPERATION, AnalyticsAPIConstants.SEARCH_COUNT_OPERATION)
                .addParameter(AnalyticsAPIConstants.TABLE_NAME_PARAM, tableName)
                .addParameter(AnalyticsAPIConstants.LANGUAGE_PARAM, language)
                .addParameter(AnalyticsAPIConstants.QUERY, query)
                .addParameter(AnalyticsAPIConstants.ENABLE_SECURITY_PARAM, String.valueOf(securityEnabled));
        if (!securityEnabled) {
            builder.addParameter(AnalyticsAPIConstants.TENANT_ID_PARAM, String.valueOf(tenantId));
        } else {
            builder.addParameter(AnalyticsAPIConstants.USERNAME_PARAM, username);
        }
        try {
            HttpGet getMethod = new HttpGet(builder.build().toString());
            getMethod.addHeader(AnalyticsAPIConstants.SESSION_ID, sessionId);
            HttpResponse httpResponse = httpClient.execute(getMethod);
            String response = getResponse(httpResponse);
            if (httpResponse.getStatusLine().getStatusCode() != HttpServletResponse.SC_OK) {
                throw new AnalyticsServiceException("Unable to search the table - " + tableName
                        + " for tenant id : " + tenantId + " with language : " + language + ", query : " + query + ". "
                        + response);
            } else {
                if (response.startsWith(AnalyticsAPIConstants.SEARCH_COUNT)) {
                    String[] responseElements = response.split(AnalyticsAPIConstants.SEPARATOR);
                    if (responseElements.length == 2) {
                        return Integer.parseInt(responseElements[1]);
                    } else {
                        throw new AnalyticsServiceException("Invalid response returned, cannot find search count" +
                                " message. Response:" + response);
                    }
                } else {
                    throw new AnalyticsServiceException("Invalid response returned, search count message not found!"
                            + response);
                }
            }
        } catch (URISyntaxException e) {
            throw new AnalyticsServiceAuthenticationException("Malformed URL provided. " + e.getMessage(), e);
        } catch (IOException e) {
            throw new AnalyticsServiceAuthenticationException("Error while connecting to the remote service. " + e.getMessage(), e);
        }
    }

    public void waitForIndexing(long maxWait) throws AnalyticsServiceException {
        URIBuilder builder = new URIBuilder();
        builder.setScheme(protocol).setHost(hostname).setPort(port).setPath(AnalyticsAPIConstants.INDEX_PROCESSOR_SERVICE_URI);
        try {
            HttpPost postMethod = new HttpPost(builder.build().toString());
            postMethod.addHeader(AnalyticsAPIConstants.SESSION_ID, sessionId);
            List<NameValuePair> params = new ArrayList<>();
            params.add(new BasicNameValuePair(AnalyticsAPIConstants.OPERATION, AnalyticsAPIConstants.WAIT_FOR_INDEXING_OPERATION));
            params.add(new BasicNameValuePair(AnalyticsAPIConstants.MAX_WAIT_PARAM, String.valueOf(maxWait)));
            postMethod.setEntity(new UrlEncodedFormEntity(params));
            HttpResponse httpResponse = httpClient.execute(postMethod);
            String response = getResponse(httpResponse);
            if (httpResponse.getStatusLine().getStatusCode() != HttpServletResponse.SC_OK) {
                throw new AnalyticsServiceException("Unable to configure max wait: " + maxWait + " for indexing. "
                        + response);
            }
        } catch (URISyntaxException e) {
            throw new AnalyticsServiceAuthenticationException("Malformed URL provided. " + e.getMessage(), e);
        } catch (IOException e) {
            throw new AnalyticsServiceAuthenticationException("Error while connecting to the remote service. " + e.getMessage(), e);
        }
    }

    public void destroy() throws AnalyticsServiceException {
        URIBuilder builder = new URIBuilder();
        builder.setScheme(protocol).setHost(hostname).setPort(port).setPath(AnalyticsAPIConstants.ANALYTICS_SERVICE_PROCESSOR_URI);
        try {
            HttpPost postMethod = new HttpPost(builder.build().toString());
            postMethod.addHeader(AnalyticsAPIConstants.SESSION_ID, sessionId);
            List<NameValuePair> params = new ArrayList<>();
            params.add(new BasicNameValuePair(AnalyticsAPIConstants.OPERATION, AnalyticsAPIConstants.DESTROY_OPERATION));
            postMethod.setEntity(new UrlEncodedFormEntity(params));
            HttpResponse httpResponse = httpClient.execute(postMethod);
            String response = getResponse(httpResponse);
            if (httpResponse.getStatusLine().getStatusCode() != HttpServletResponse.SC_OK) {
                throw new AnalyticsServiceException("Unable to destroy the process . "
                        + response);
            }
        } catch (URISyntaxException e) {
            throw new AnalyticsServiceAuthenticationException("Malformed URL provided. " + e.getMessage(), e);
        } catch (IOException e) {
            throw new AnalyticsServiceAuthenticationException("Error while connecting to the remote service. " + e.getMessage(), e);
        }
    }

    public RecordGroup[] getRecordGroup(int tenantId, String username, String tableName, int numPartitionsHint, List<String> columns, long timeFrom,
                                        long timeTo, int recordsFrom, int recordsCount, boolean securityEnabled) throws AnalyticsServiceException {
        URIBuilder builder = new URIBuilder();
        builder.setScheme(protocol).setHost(hostname).setPort(port).setPath(AnalyticsAPIConstants.ANALYTIC_RECORD_READ_PROCESSOR_SERVICE_URI)
                .addParameter(AnalyticsAPIConstants.OPERATION, AnalyticsAPIConstants.GET_RANGE_RECORD_GROUP_OPERATION)
                .addParameter(AnalyticsAPIConstants.TABLE_NAME_PARAM, tableName)
                .addParameter(AnalyticsAPIConstants.PARTITIONER_NO_PARAM, String.valueOf(numPartitionsHint))
                .addParameter(AnalyticsAPIConstants.COLUMNS_PARAM, new Gson().toJson(columns))
                .addParameter(AnalyticsAPIConstants.TIME_FROM_PARAM, String.valueOf(timeFrom))
                .addParameter(AnalyticsAPIConstants.TIME_TO_PARAM, String.valueOf(timeTo))
                .addParameter(AnalyticsAPIConstants.RECORD_FROM_PARAM, String.valueOf(recordsFrom))
                .addParameter(AnalyticsAPIConstants.COUNT_PARAM, String.valueOf(recordsCount))
                .addParameter(AnalyticsAPIConstants.ENABLE_SECURITY_PARAM, String.valueOf(securityEnabled));
        if (!securityEnabled) {
            builder.addParameter(AnalyticsAPIConstants.TENANT_ID_PARAM, String.valueOf(tenantId));
        } else {
            builder.addParameter(AnalyticsAPIConstants.USERNAME_PARAM, username);
        }
        ObjectInputStream objIn = null;
        try {
            HttpGet getMethod = new HttpGet(builder.build().toString());
            getMethod.addHeader(AnalyticsAPIConstants.SESSION_ID, sessionId);
            HttpResponse httpResponse = httpClient.execute(getMethod);
            if (httpResponse.getStatusLine().getStatusCode() != HttpServletResponse.SC_OK) {
                String response = getResponse(httpResponse);
                throw new AnalyticsServiceException("Unable to destroy the process . "
                        + response);
            } else {
                objIn = new ObjectInputStream(httpResponse.getEntity().getContent());
                return (RemoteRecordGroup[]) objIn.readObject();
            }
        } catch (URISyntaxException e) {
            throw new AnalyticsServiceAuthenticationException("Malformed URL provided. " + e.getMessage(), e);
        } catch (IOException e) {
            throw new AnalyticsServiceAuthenticationException("Error while connecting to the remote service. "
                    + e.getMessage(), e);
        } catch (ClassNotFoundException e) {
            throw new AnalyticsServiceException("Unable to load the class when trying to deserialize the object. "
                    + e.getMessage(), e);
        } finally {
            if (objIn != null) {
                try {
                    objIn.close();
                } catch (IOException e) {
                    log.warn("Error while closing the stream! " + e.getMessage());
                }
            }
        }
    }

    public RecordGroup[] getRecordGroup(int tenantId, String username, String tableName, int numPartitionsHint, List<String> columns,
                                        List<String> ids, boolean securityEnabled) throws AnalyticsServiceException {
        URIBuilder builder = new URIBuilder();
        Gson gson = new Gson();
        builder.setScheme(protocol).setHost(hostname).setPort(port).setPath(AnalyticsAPIConstants.ANALYTIC_RECORD_READ_PROCESSOR_SERVICE_URI)
                .addParameter(AnalyticsAPIConstants.OPERATION, AnalyticsAPIConstants.GET_IDS_RECORD_GROUP_OPERATION)
                .addParameter(AnalyticsAPIConstants.TABLE_NAME_PARAM, tableName)
                .addParameter(AnalyticsAPIConstants.PARTITIONER_NO_PARAM, String.valueOf(numPartitionsHint))
                .addParameter(AnalyticsAPIConstants.COLUMNS_PARAM, gson.toJson(columns))
                .addParameter(AnalyticsAPIConstants.RECORD_IDS_PARAM, gson.toJson(ids))
                .addParameter(AnalyticsAPIConstants.ENABLE_SECURITY_PARAM, String.valueOf(securityEnabled));
        if (!securityEnabled) {
            builder.addParameter(AnalyticsAPIConstants.TENANT_ID_PARAM, String.valueOf(tenantId));
        } else {
            builder.addParameter(AnalyticsAPIConstants.USERNAME_PARAM, username);
        }
        ObjectInputStream objIn = null;
        try {
            HttpGet getMethod = new HttpGet(builder.build().toString());
            getMethod.addHeader(AnalyticsAPIConstants.SESSION_ID, sessionId);
            HttpResponse httpResponse = httpClient.execute(getMethod);
            if (httpResponse.getStatusLine().getStatusCode() != HttpServletResponse.SC_OK) {
                String response = getResponse(httpResponse);
                throw new AnalyticsServiceException("Unable to destroy the process . "
                        + response);
            } else {
                objIn = new ObjectInputStream(httpResponse.getEntity().getContent());
                return (RemoteRecordGroup[]) objIn.readObject();
            }
        } catch (URISyntaxException e) {
            throw new AnalyticsServiceAuthenticationException("Malformed URL provided. " + e.getMessage(), e);
        } catch (IOException e) {
            throw new AnalyticsServiceAuthenticationException("Error while connecting to the remote service. " + e.getMessage(), e);
        } catch (ClassNotFoundException e) {
            throw new AnalyticsServiceException("Unable to load the class when trying to deserialize the object. " + e.getMessage(), e);
        } finally {
            if (objIn != null) {
                try {
                    objIn.close();
                } catch (IOException e) {
                    log.warn("Error while closing the stream! " + e.getMessage());
                }
            }
        }
    }

    public Iterator<Record> readRecords(RecordGroup recordGroup) throws AnalyticsServiceException {
        URIBuilder builder = new URIBuilder();
        builder.setScheme(protocol).setHost(hostname).setPort(port).setPath(AnalyticsAPIConstants.ANALYTIC_RECORD_READ_PROCESSOR_SERVICE_URI)
                .addParameter(AnalyticsAPIConstants.OPERATION, AnalyticsAPIConstants.READ_RECORD_OPERATION);
        ByteArrayOutputStream out = null;
        ObjectOutputStream os = null;
        try {
            HttpPost postMethod = new HttpPost(builder.build().toString());
            postMethod.addHeader(AnalyticsAPIConstants.SESSION_ID, sessionId);
            out = new ByteArrayOutputStream();
            os = new ObjectOutputStream(out);
            os.writeObject(recordGroup);
            postMethod.setEntity(new ByteArrayEntity(out.toByteArray()));
            HttpResponse httpResponse = httpClient.execute(postMethod);
            if (httpResponse.getStatusLine().getStatusCode() != HttpServletResponse.SC_OK) {
                String response = getResponse(httpResponse);
                throw new AnalyticsServiceException("Unable to read the record group. "
                        + response);
            }
            return new RemoteRecordIterator<Record>(httpResponse.getEntity().getContent());
        } catch (URISyntaxException e) {
            throw new AnalyticsServiceAuthenticationException("Malformed URL provided. " + e.getMessage(), e);
        } catch (IOException e) {
            throw new AnalyticsServiceAuthenticationException("Error while connecting to the remote service. " + e.getMessage(), e);
        } finally {
            if (os != null) {
                try {
                    os.close();
                } catch (IOException e) {
                    log.warn("Error while closing object stream! " + e.getMessage());
                }
            }
            if (out != null) {
                try {
                    out.close();
                } catch (IOException e) {
                    log.warn("Error while closing output stream! " + e.getMessage());
                }
            }
        }
    }

    public boolean isPaginationSupported() {
        URIBuilder builder = new URIBuilder();
        builder.setScheme(this.protocol).setHost(hostname).setPort(port).setPath(AnalyticsAPIConstants.MANAGEMENT_SERVICE_URI)
                .setParameter(AnalyticsAPIConstants.OPERATION, AnalyticsAPIConstants.IS_PAGINATION_SUPPORTED_OPERATION);
        try {
            HttpGet getMethod = new HttpGet(builder.build().toString());
            getMethod.addHeader(AnalyticsAPIConstants.SESSION_ID, sessionId);
            HttpResponse httpResponse = httpClient.execute(getMethod);
            String response = getResponse(httpResponse);
            if (httpResponse.getStatusLine().getStatusCode() != HttpServletResponse.SC_OK) {
                throw new AnalyticsServiceException("Error while checking the pagination support. " + response);
            }
            if (response.startsWith(AnalyticsAPIConstants.PAGINATION_SUPPORT)) {
                String[] reponseElements = response.split(AnalyticsAPIConstants.SEPARATOR);
                if (reponseElements.length == 2) {
                    return Boolean.parseBoolean(reponseElements[1]);
                } else {
                    throw new AnalyticsServiceAuthenticationException("Invalid response returned, cannot find " +
                            "pagination support element. Response:" + response);
                }
            } else {
                throw new AnalyticsServiceAuthenticationException("Invalid response returned, no pagination support found!"
                        + response);
            }
        } catch (URISyntaxException e) {
            throw new AnalyticsServiceException("Malformed URL provided for pagination support checking. "
                    + e.getMessage(), e);
        } catch (IOException e) {
            throw new AnalyticsServiceException("Error while connecting to the remote service. "
                    + e.getMessage(), e);
        }
    }

<<<<<<< HEAD
    public List<SearchResultEntry> drillDownSearch(int tenantId, String username,
                                                                   AnalyticsDrillDownRequest drillDownRequest,
                                                                   boolean securityEnabled) {
=======
    @SuppressWarnings("unchecked")
    public Map<String, List<DrillDownResultEntry>> drillDown(int tenantId, String username,
                                                             AnalyticsDrillDownRequest drillDownRequest, boolean securityEnabled) {
>>>>>>> 29858cbd
        URIBuilder builder = new URIBuilder();
        builder.setScheme(protocol).setHost(hostname).setPort(port).setPath(AnalyticsAPIConstants.SEARCH_PROCESSOR_SERVICE_URI)
                .addParameter(AnalyticsAPIConstants.OPERATION, AnalyticsAPIConstants.DRILL_DOWN_SEARCH_OPERATION)
                .addParameter(AnalyticsAPIConstants.ENABLE_SECURITY_PARAM, String.valueOf(securityEnabled));
        if (!securityEnabled) {
            builder.addParameter(AnalyticsAPIConstants.TENANT_ID_PARAM, String.valueOf(tenantId));
        } else {
            builder.addParameter(AnalyticsAPIConstants.USERNAME_PARAM, username);
        }
        ByteArrayOutputStream out = null;
        ObjectOutputStream os = null;
        InputStream is = null;
        ObjectInputStream oi = null;
        try {
            HttpPost postMethod = new HttpPost(builder.build().toString());
            postMethod.addHeader(AnalyticsAPIConstants.SESSION_ID, sessionId);
            out = new ByteArrayOutputStream();
            os = new ObjectOutputStream(out);
            os.writeObject(drillDownRequest);
            postMethod.setEntity(new ByteArrayEntity(out.toByteArray()));
            HttpResponse httpResponse = httpClient.execute(postMethod);
            if (httpResponse.getStatusLine().getStatusCode() != HttpServletResponse.SC_OK) {
                String response = getResponse(httpResponse);
                throw new AnalyticsServiceException("Unable to read the DrillDown Request Object. "
                        + response);
            }
            is = httpResponse.getEntity().getContent();
            oi = new ObjectInputStream(is);
            return (List<SearchResultEntry>) oi.readObject();
        } catch (URISyntaxException e) {
            throw new AnalyticsServiceException("Malformed URL provided. " + e.getMessage(), e);
        } catch (IOException e) {
            throw new AnalyticsServiceException("Error while connecting to the remote service. " + e.getMessage(), e);
        } catch (ClassNotFoundException e) {
            throw new AnalyticsServiceException("Unable to de serialize the object as the class is not found in " +
                    "this instance. " + e.getMessage(), e);
        } finally {
            if (os != null) {
                try {
                    os.close();
                } catch (IOException e) {
                    log.warn("Error while closing object stream! " + e.getMessage());
                }
            }
            if (out != null) {
                try {
                    out.close();
                } catch (IOException e) {
                    log.warn("Error while closing output stream! " + e.getMessage());
                }
            }
            if (is != null) {
                try {
                    is.close();
                } catch (IOException e) {
                    log.warn("Error while closing input stream! " + e.getMessage());
                }
            }
            if (oi != null) {
                try {
                    oi.close();
                } catch (IOException e) {
                    log.warn("Error while closing input stream! " + e.getMessage());
                }
            }
        }
    }

    public int drillDownSearchCount(int tenantId, String username,
                                                   AnalyticsDrillDownRequest drillDownRequest,
                                                   boolean securityEnabled) {
        URIBuilder builder = new URIBuilder();
        builder.setScheme(protocol).setHost(hostname).setPort(port).setPath(AnalyticsAPIConstants.SEARCH_PROCESSOR_SERVICE_URI)
                .addParameter(AnalyticsAPIConstants.OPERATION, AnalyticsAPIConstants.DRILL_DOWN_SEARCH_COUNT_OPERATION)
                .addParameter(AnalyticsAPIConstants.ENABLE_SECURITY_PARAM, String.valueOf(securityEnabled));
        if (!securityEnabled) {
            builder.addParameter(AnalyticsAPIConstants.TENANT_ID_PARAM, String.valueOf(tenantId));
        } else {
            builder.addParameter(AnalyticsAPIConstants.USERNAME_PARAM, username);
        }
        ByteArrayOutputStream out = null;
        ObjectOutputStream os = null;
        InputStream is = null;
        ObjectInputStream oi = null;
        try {
            HttpPost postMethod = new HttpPost(builder.build().toString());
            postMethod.addHeader(AnalyticsAPIConstants.SESSION_ID, sessionId);
            out = new ByteArrayOutputStream();
            os = new ObjectOutputStream(out);
            os.writeObject(drillDownRequest);
            postMethod.setEntity(new ByteArrayEntity(out.toByteArray()));
            HttpResponse httpResponse = httpClient.execute(postMethod);
            if (httpResponse.getStatusLine().getStatusCode() != HttpServletResponse.SC_OK) {
                String response = getResponse(httpResponse);
                throw new AnalyticsServiceException("Unable to read the DrillDown Request Object. "
                                                    + response);
            }
            is = httpResponse.getEntity().getContent();
            oi = new ObjectInputStream(is);
            return ((Integer) oi.readObject()).intValue();
        } catch (URISyntaxException e) {
            throw new AnalyticsServiceException("Malformed URL provided. " + e.getMessage(), e);
        } catch (IOException e) {
            throw new AnalyticsServiceException("Error while connecting to the remote service. " + e.getMessage(), e);
        } catch (ClassNotFoundException e) {
            throw new AnalyticsServiceException("Unable to de serialize the object as the class is not found in " +
                                                "this instance. " + e.getMessage(), e);
        } finally {
            if (os != null) {
                try {
                    os.close();
                } catch (IOException e) {
                    log.warn("Error while closing object stream! " + e.getMessage());
                }
            }
            if (out != null) {
                try {
                    out.close();
                } catch (IOException e) {
                    log.warn("Error while closing output stream! " + e.getMessage());
                }
            }
            if (is != null) {
                try {
                    is.close();
                } catch (IOException e) {
                    log.warn("Error while closing input stream! " + e.getMessage());
                }
            }
            if (oi != null) {
                try {
                    oi.close();
                } catch (IOException e) {
                    log.warn("Error while closing input stream! " + e.getMessage());
                }
            }
        }
    }

    public SubCategories drillDownCategories(int tenantId, String username,
                                                   CategoryDrillDownRequest drillDownRequest,
                                                   boolean securityEnabled) {
        URIBuilder builder = new URIBuilder();
        builder.setScheme(protocol).setHost(hostname).setPort(port).setPath(AnalyticsAPIConstants.SEARCH_PROCESSOR_SERVICE_URI)
                .addParameter(AnalyticsAPIConstants.OPERATION, AnalyticsAPIConstants.DRILL_DOWN_SEARCH_CATEGORY_OPERATION)
                .addParameter(AnalyticsAPIConstants.ENABLE_SECURITY_PARAM, String.valueOf(securityEnabled));
        if (!securityEnabled) {
            builder.addParameter(AnalyticsAPIConstants.TENANT_ID_PARAM, String.valueOf(tenantId));
        } else {
            builder.addParameter(AnalyticsAPIConstants.USERNAME_PARAM, username);
        }
        ByteArrayOutputStream out = null;
        ObjectOutputStream os = null;
        InputStream is = null;
        ObjectInputStream oi = null;
        try {
            HttpPost postMethod = new HttpPost(builder.build().toString());
            postMethod.addHeader(AnalyticsAPIConstants.SESSION_ID, sessionId);
            out = new ByteArrayOutputStream();
            os = new ObjectOutputStream(out);
            os.writeObject(drillDownRequest);
            postMethod.setEntity(new ByteArrayEntity(out.toByteArray()));
            HttpResponse httpResponse = httpClient.execute(postMethod);
            if (httpResponse.getStatusLine().getStatusCode() != HttpServletResponse.SC_OK) {
                String response = getResponse(httpResponse);
                throw new AnalyticsServiceException("Unable to read the Category drilldown object. "
                                                    + response);
            }
            is = httpResponse.getEntity().getContent();
            oi = new ObjectInputStream(is);
            return (SubCategories) oi.readObject();
        } catch (URISyntaxException e) {
            throw new AnalyticsServiceException("Malformed URL provided. " + e.getMessage(), e);
        } catch (IOException e) {
            throw new AnalyticsServiceException("Error while connecting to the remote service. " + e.getMessage(), e);
        } catch (ClassNotFoundException e) {
            throw new AnalyticsServiceException("Unable to de serialize the object as the class is not found in " +
                                                "this instance. " + e.getMessage(), e);
        } finally {
            if (os != null) {
                try {
                    os.close();
                } catch (IOException e) {
                    log.warn("Error while closing object stream! " + e.getMessage());
                }
            }
            if (out != null) {
                try {
                    out.close();
                } catch (IOException e) {
                    log.warn("Error while closing output stream! " + e.getMessage());
                }
            }
            if (is != null) {
                try {
                    is.close();
                } catch (IOException e) {
                    log.warn("Error while closing input stream! " + e.getMessage());
                }
            }
            if (oi != null) {
                try {
                    oi.close();
                } catch (IOException e) {
                    log.warn("Error while closing input stream! " + e.getMessage());
                }
            }
        }
    }

    public List<AnalyticsDrillDownRange> drillDownRangeCount(int tenantId, String username,
                                                             AnalyticsDrillDownRequest drillDownRequest,
                                                             boolean securityEnabled) {
        URIBuilder builder = new URIBuilder();
        builder.setScheme(protocol).setHost(hostname).setPort(port).setPath(AnalyticsAPIConstants.SEARCH_PROCESSOR_SERVICE_URI)
                .addParameter(AnalyticsAPIConstants.OPERATION, AnalyticsAPIConstants.DRILL_DOWN_SEARCH_RANGE_COUNT_OPERATION)
                .addParameter(AnalyticsAPIConstants.ENABLE_SECURITY_PARAM, String.valueOf(securityEnabled));
        if (!securityEnabled) {
            builder.addParameter(AnalyticsAPIConstants.TENANT_ID_PARAM, String.valueOf(tenantId));
        } else {
            builder.addParameter(AnalyticsAPIConstants.USERNAME_PARAM, username);
        }
        ByteArrayOutputStream out = null;
        ObjectOutputStream os = null;
        InputStream is = null;
        ObjectInputStream oi = null;
        try {
            HttpPost postMethod = new HttpPost(builder.build().toString());
            postMethod.addHeader(AnalyticsAPIConstants.SESSION_ID, sessionId);
            out = new ByteArrayOutputStream();
            os = new ObjectOutputStream(out);
            os.writeObject(drillDownRequest);
            postMethod.setEntity(new ByteArrayEntity(out.toByteArray()));
            HttpResponse httpResponse = httpClient.execute(postMethod);
            if (httpResponse.getStatusLine().getStatusCode() != HttpServletResponse.SC_OK) {
                String response = getResponse(httpResponse);
                throw new AnalyticsServiceException("Unable to read the Analytics drilldown object. "
                                                    + response);
            }
            is = httpResponse.getEntity().getContent();
            oi = new ObjectInputStream(is);
            return (List<AnalyticsDrillDownRange>) oi.readObject();
        } catch (URISyntaxException e) {
            throw new AnalyticsServiceException("Malformed URL provided. " + e.getMessage(), e);
        } catch (IOException e) {
            throw new AnalyticsServiceException("Error while connecting to the remote service. " + e.getMessage(), e);
        } catch (ClassNotFoundException e) {
            throw new AnalyticsServiceException("Unable to de serialize the object as the class is not found in " +
                                                "this instance. " + e.getMessage(), e);
        } finally {
            if (os != null) {
                try {
                    os.close();
                } catch (IOException e) {
                    log.warn("Error while closing object stream! " + e.getMessage());
                }
            }
            if (out != null) {
                try {
                    out.close();
                } catch (IOException e) {
                    log.warn("Error while closing output stream! " + e.getMessage());
                }
            }
            if (is != null) {
                try {
                    is.close();
                } catch (IOException e) {
                    log.warn("Error while closing input stream! " + e.getMessage());
                }
            }
            if (oi != null) {
                try {
                    oi.close();
                } catch (IOException e) {
                    log.warn("Error while closing input stream! " + e.getMessage());
                }
            }
        }
    }
}<|MERGE_RESOLUTION|>--- conflicted
+++ resolved
@@ -42,42 +42,22 @@
 import org.apache.http.params.CoreConnectionPNames;
 import org.apache.http.util.EntityUtils;
 import org.wso2.carbon.analytics.api.RemoteRecordIterator;
-<<<<<<< HEAD
-=======
 import org.wso2.carbon.analytics.api.internal.AnalyticsDataConfiguration;
 import org.wso2.carbon.analytics.dataservice.commons.AnalyticsDrillDownRequest;
 import org.wso2.carbon.analytics.dataservice.commons.DrillDownResultEntry;
 import org.wso2.carbon.analytics.datasource.core.util.GenericUtils;
 import org.wso2.carbon.analytics.io.commons.RemoteRecordGroup;
->>>>>>> 29858cbd
 import org.wso2.carbon.analytics.api.exception.AnalyticsServiceAuthenticationException;
 import org.wso2.carbon.analytics.api.exception.AnalyticsServiceException;
-import org.wso2.carbon.analytics.api.internal.AnalyticsDataConfiguration;
-import org.wso2.carbon.analytics.dataservice.commons.AnalyticsDrillDownRange;
-import org.wso2.carbon.analytics.dataservice.commons.AnalyticsDrillDownRequest;
-import org.wso2.carbon.analytics.dataservice.commons.CategoryDrillDownRequest;
+import org.wso2.carbon.analytics.io.commons.AnalyticsAPIConstants;
 import org.wso2.carbon.analytics.dataservice.commons.IndexType;
 import org.wso2.carbon.analytics.dataservice.commons.SearchResultEntry;
-import org.wso2.carbon.analytics.dataservice.commons.SubCategories;
 import org.wso2.carbon.analytics.datasource.commons.AnalyticsSchema;
 import org.wso2.carbon.analytics.datasource.commons.Record;
 import org.wso2.carbon.analytics.datasource.commons.RecordGroup;
-import org.wso2.carbon.analytics.io.commons.AnalyticsAPIConstants;
-import org.wso2.carbon.analytics.io.commons.RemoteRecordGroup;
 
 import javax.servlet.http.HttpServletResponse;
-<<<<<<< HEAD
-import java.io.BufferedReader;
-import java.io.ByteArrayOutputStream;
-import java.io.IOException;
-import java.io.InputStream;
-import java.io.InputStreamReader;
-import java.io.ObjectInputStream;
-import java.io.ObjectOutputStream;
-=======
-
 import java.io.*;
->>>>>>> 29858cbd
 import java.lang.reflect.Type;
 import java.net.MalformedURLException;
 import java.net.URISyntaxException;
@@ -963,15 +943,12 @@
         }
     }
 
-<<<<<<< HEAD
     public List<SearchResultEntry> drillDownSearch(int tenantId, String username,
                                                                    AnalyticsDrillDownRequest drillDownRequest,
                                                                    boolean securityEnabled) {
-=======
     @SuppressWarnings("unchecked")
     public Map<String, List<DrillDownResultEntry>> drillDown(int tenantId, String username,
                                                              AnalyticsDrillDownRequest drillDownRequest, boolean securityEnabled) {
->>>>>>> 29858cbd
         URIBuilder builder = new URIBuilder();
         builder.setScheme(protocol).setHost(hostname).setPort(port).setPath(AnalyticsAPIConstants.SEARCH_PROCESSOR_SERVICE_URI)
                 .addParameter(AnalyticsAPIConstants.OPERATION, AnalyticsAPIConstants.DRILL_DOWN_SEARCH_OPERATION)
