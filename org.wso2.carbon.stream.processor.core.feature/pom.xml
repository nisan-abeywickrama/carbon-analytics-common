--- conflicted
+++ resolved
@@ -182,18 +182,12 @@
             <groupId>org.wso2.siddhi</groupId>
             <artifactId>siddhi-tcp-transport</artifactId>
         </dependency>
-<<<<<<< HEAD
-         <!--needed for netty server -->
-=======
->>>>>>> 09276f72
+        <!--needed for netty server -->
         <dependency>
             <groupId>org.apache.commons</groupId>
             <artifactId>commons-collections4</artifactId>
         </dependency>
-<<<<<<< HEAD
-=======
-
->>>>>>> 09276f72
+
 
     </dependencies>
 
@@ -431,13 +425,9 @@
                                 </bundle>
                                 <bundle>
                                     <symbolicName>org.apache.commons.collections4</symbolicName>
-<<<<<<< HEAD
-                                    <version>${commons-collections4.version}</version>
-=======
                                     <version>${common.collections4.version}</version>
->>>>>>> 09276f72
-                                </bundle>
-                                
+                                </bundle>
+
                             </bundles>
                         </configuration>
                     </execution>
