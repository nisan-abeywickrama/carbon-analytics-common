<?xml version="1.0" encoding="UTF-8"?>
<!--
  ~ Copyright (c) 2015, WSO2 Inc. (http://www.wso2.org) All Rights Reserved.
  ~
  ~  WSO2 Inc. licenses this file to you under the Apache License,
  ~  Version 2.0 (the "License"); you may not use this file except
  ~  in compliance with the License.
  ~  You may obtain a copy of the License at
  ~
  ~  http://www.apache.org/licenses/LICENSE-2.0
  ~
  ~  Unless required by applicable law or agreed to in writing,
  ~  software distributed under the License is distributed on an
  ~  "AS IS" BASIS, WITHOUT WARRANTIES OR CONDITIONS OF ANY
  ~  KIND, either express or implied.  See the License for the
  ~  specific language governing permissions and limitations
  ~  under the License.
  -->

<udf-configuration>
    <custom-udf-classes>
<<<<<<< HEAD
      <class-name>org.wso2.carbon.analytics.spark.core.udf.defaults.StringConcatenator</class-name>
=======
        <class-name>org.wso2.carbon.analytics.spark.core.udf.defaults.TimestampUDF</class-name>
>>>>>>> d537e236
    </custom-udf-classes>
</udf-configuration><|MERGE_RESOLUTION|>--- conflicted
+++ resolved
@@ -19,10 +19,7 @@
 
 <udf-configuration>
     <custom-udf-classes>
-<<<<<<< HEAD
       <class-name>org.wso2.carbon.analytics.spark.core.udf.defaults.StringConcatenator</class-name>
-=======
         <class-name>org.wso2.carbon.analytics.spark.core.udf.defaults.TimestampUDF</class-name>
->>>>>>> d537e236
     </custom-udf-classes>
 </udf-configuration>