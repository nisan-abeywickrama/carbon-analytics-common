<!--
  ~ Copyright (c) 2015, WSO2 Inc. (http://www.wso2.org) All Rights Reserved.
  ~
  ~ WSO2 Inc. licenses this file to you under the Apache License,
  ~ Version 2.0 (the "License"); you may not use this file except
  ~ in compliance with the License.
  ~ You may obtain a copy of the License at
  ~
  ~     http://www.apache.org/licenses/LICENSE-2.0
  ~
  ~ Unless required by applicable law or agreed to in writing,
  ~ software distributed under the License is distributed on an
  ~ "AS IS" BASIS, WITHOUT WARRANTIES OR CONDITIONS OF ANY
  ~ KIND, either express or implied.  See the License for the
  ~ specific language governing permissions and limitations
  ~ under the License.
  -->

<eventProcessorConfiguration>

    <mode name="SingleNode" enable="true">
        <persistence enable="false">
            <persistenceIntervalInMinutes>15</persistenceIntervalInMinutes>
            <persisterSchedulerPoolSize>10</persisterSchedulerPoolSize>
            <persister class="org.wso2.carbon.event.processor.core.internal.persistence.FileSystemPersistenceStore">
                <property key="persistenceLocation">cep_persistence</property>
            </persister>
        </persistence>
    </mode>


    <!-- HA Mode Config -->
    <mode name="HA" enable="false">
        <eventSync>
            <hostName>localhost</hostName>
            <port>11224</port>
            <reconnectionInterval>20000</reconnectionInterval>
            <serverThreads>20000</serverThreads>
        </eventSync>
        <management>
            <hostName>localhost</hostName>
            <port>10005</port>
        </management>
    </mode>


    <!-- Distributed Mode Config -->

    <mode name="Distributed" enable="false">

        <nodeType>
            <worker enable="true"/>
            <manager enable="true">
                <hostName>localhost</hostName>
                <port>8904</port>
            </manager>
        </nodeType>

        <management>
            <managers>
                <manager>
                    <hostName>localhost</hostName>
                    <port>8904</port>
                </manager>
                <manager>
                    <hostName>localhost</hostName>
                    <port>8905</port>
                </manager>
            </managers>
            <reconnectionInterval>20000</reconnectionInterval>
            <heartbeatInterval>5000</heartbeatInterval>
            <topologyResubmitInterval>10000</topologyResubmitInterval>
        </management>

        <transport>
            <portRange>
                <min>15000</min>
                <max>15100</max>
            </portRange>
            <reconnectionInterval>20000</reconnectionInterval>
<<<<<<< HEAD
	        <!--Must be a power of two-->
	        <cepReceiverOutputQueueSize>8192</cepReceiverOutputQueueSize>
	        <!--Must be a power of two-->
=======
            <!--Must be a power of two-->
            <cepReceiverOutputQueueSize>8192</cepReceiverOutputQueueSize>
            <!--Must be a power of two-->
>>>>>>> febd8431
            <stormPublisherOutputQueueSize>8192</stormPublisherOutputQueueSize>
            <!--blocking/non-blocking-->
            <tcpEventPublisherMode>blocking</tcpEventPublisherMode>
            <!--Must be a power of two. Only used when tcpEventPublisherMode is non-blocking-->
            <tcpEventPublisherOutputQueueSize>8192</tcpEventPublisherOutputQueueSize>
            <tcpEventPublisherSendBufferSize>5242880</tcpEventPublisherSendBufferSize>
            <tcpEventPublisherCharSet>UTF-8</tcpEventPublisherCharSet>
            <tcpEventReceiverThreadCount>10</tcpEventReceiverThreadCount>
        </transport>

        <stormJar>org.wso2.cep.storm.dependencies.jar</stormJar>

        <distributedUIUrl></distributedUIUrl>

    </mode>

</eventProcessorConfiguration>
<|MERGE_RESOLUTION|>--- conflicted
+++ resolved
@@ -78,15 +78,9 @@
                 <max>15100</max>
             </portRange>
             <reconnectionInterval>20000</reconnectionInterval>
-<<<<<<< HEAD
-	        <!--Must be a power of two-->
-	        <cepReceiverOutputQueueSize>8192</cepReceiverOutputQueueSize>
-	        <!--Must be a power of two-->
-=======
             <!--Must be a power of two-->
             <cepReceiverOutputQueueSize>8192</cepReceiverOutputQueueSize>
             <!--Must be a power of two-->
->>>>>>> febd8431
             <stormPublisherOutputQueueSize>8192</stormPublisherOutputQueueSize>
             <!--blocking/non-blocking-->
             <tcpEventPublisherMode>blocking</tcpEventPublisherMode>
